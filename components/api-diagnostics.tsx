"use client"

import { useEffect, useState } from "react"
import { Button } from "@/components/ui/button"
import { Card, CardContent, CardHeader, CardTitle } from "@/components/ui/card"
import { Input } from "@/components/ui/input"
import { Label } from "@/components/ui/label"
import { Tabs, TabsContent, TabsList, TabsTrigger } from "@/components/ui/tabs"

type EnvStatus = {
  tokenExists: boolean
  apiUrl: string
}

export default function ApiDiagnostics() {
  const [isVisible, setIsVisible] = useState(false)
  const [apiResponse, setApiResponse] = useState<string | null>(null)
  const [responseStatus, setResponseStatus] = useState<number | null>(null)
  const [isLoading, setIsLoading] = useState(false)
  const [error, setError] = useState<string | null>(null)
  const [requestDetails, setRequestDetails] = useState<any>(null)
  const [envStatus, setEnvStatus] = useState<EnvStatus | null>(null)

  // Load API URL and "token exists" from server (no secrets leaked)
  useEffect(() => {
    const loadEnv = async () => {
      try {
        const res = await fetch("/api/env/status", { cache: "no-store" })
        const data = (await res.json()) as EnvStatus
        setEnvStatus(data)
        setApiUrl(data.apiUrl || "")
      } catch {
        setEnvStatus({ tokenExists: false, apiUrl: "" })
      }
    }
    loadEnv()
  }, [])

  const [apiUrl, setApiUrl] = useState("")
  const [endpoint, setEndpoint] = useState("/api/posts")
  const [queryParams, setQueryParams] = useState("populate=*&pagination[page]=1&pagination[pageSize]=5")
<<<<<<< HEAD
  const [token, setToken] = useState(process.env.NEXT_PUBLIC_API_TOKEN || "")
=======
  // Keep the UI input for token, but do NOT read from env; optional override path via proxy
  const [token, setToken] = useState("")
>>>>>>> 3a74d1c1

  const constructFullUrl = () => {
    let baseUrl = apiUrl
    if (!baseUrl.endsWith("/")) baseUrl += "/"
    let path = endpoint
    if (path.startsWith("/")) path = path.substring(1)
    const fullUrl = `${baseUrl}${path}${queryParams ? `?${queryParams}` : ""}`
    return fullUrl
  }

  const testApi = async () => {
    setIsLoading(true)
    setError(null)
    setApiResponse(null)
    setResponseStatus(null)
    setRequestDetails(null)

    try {
<<<<<<< HEAD
      const fullUrl = constructFullUrl()

      // Prepare headers
      const headers: HeadersInit = {
        "Content-Type": "application/json",
      }

      // Add authorization header if token exists
      if (token) {
        headers["Authorization"] = `Bearer ${token}`
      }

      // Store request details for debugging
      const requestInfo = {
        url: fullUrl,
        headers: { ...headers },
=======
      const fullPath = `${endpoint}${queryParams ? `?${queryParams}` : ""}`

      setRequestDetails({
        url: constructFullUrl(),
        headers: {
          "Content-Type": "application/json",
          ...(token ? { Authorization: `Bearer ${token}` } : {}),
        },
>>>>>>> 3a74d1c1
        method: "GET",
        via: "/api/auth-proxy",
      })

      const response = await fetch("/api/auth-proxy", {
        method: "POST",
        headers: { "Content-Type": "application/json" },
        body: JSON.stringify({
          endpoint: fullPath,
          method: "GET",
          // If user provided a token in the diagnostics UI, allow an override (server decides final precedence)
          authorizationOverride: token ? `Bearer ${token}` : undefined,
        }),
      })

      setResponseStatus(response.status)
      const responseText = await response.text()

      if (!response.ok) {
        throw new Error(`API error (${response.status}): ${responseText}`)
      }

      try {
        const jsonData = JSON.parse(responseText)
        setApiResponse(JSON.stringify(jsonData, null, 2))
      } catch {
        setApiResponse(responseText)
      }
    } catch (err) {
      setError(err instanceof Error ? err.message : String(err))
    } finally {
      setIsLoading(false)
    }
  }

  const testDirectFetch = async () => {
    setIsLoading(true)
    setError(null)
    setApiResponse(null)
    setResponseStatus(null)

    try {
<<<<<<< HEAD
      // Hardcoded URL to test direct fetch without any URL construction logic
      const hardcodedUrl =
        "https://nailfeed-backend-production.up.railway.app/api/posts?populate=*&pagination[page]=1&pagination[pageSize]=5"

      const headers: HeadersInit = {
        "Content-Type": "application/json",
      }

      if (token) {
        headers["Authorization"] = `Bearer ${token}`
      }

      const requestInfo = {
        url: hardcodedUrl,
        headers: { ...headers },
        method: "GET",
      }
      setRequestDetails(requestInfo)
=======
      const directUrl = "/api/auth-proxy"

      setRequestDetails({
        url: directUrl,
        headers: {
          "Content-Type": "application/json",
          ...(token ? { Authorization: `Bearer ${token}` } : {}),
        },
        method: "POST",
        via: "/api/auth-proxy (server)",
      })
>>>>>>> 3a74d1c1

      const response = await fetch(directUrl, {
        method: "POST",
        headers: { "Content-Type": "application/json" },
        body: JSON.stringify({
          endpoint: "/api/posts?populate=*&pagination[page]=1&pagination[pageSize]=5",
          method: "GET",
          authorizationOverride: token ? `Bearer ${token}` : undefined,
        }),
      })

      setResponseStatus(response.status)
      const responseText = await response.text()

      if (!response.ok) {
        throw new Error(`API error (${response.status}): ${responseText}`)
      }

      try {
        const jsonData = JSON.parse(responseText)
        setApiResponse(JSON.stringify(jsonData, null, 2))
      } catch {
        setApiResponse(responseText)
      }
    } catch (err) {
      setError(err instanceof Error ? err.message : String(err))
    } finally {
      setIsLoading(false)
    }
  }

  if (!isVisible) {
    return (
      <div className="fixed bottom-4 right-4 z-50">
        <Button variant="outline" size="sm" onClick={() => setIsVisible(true)} aria-label="Open API Diagnostics">
          API Diagnostics
        </Button>
      </div>
    )
  }

  return (
    <div className="fixed bottom-4 right-4 z-50 w-[600px] max-w-[95vw]">
      <Card>
        <CardHeader className="flex flex-row items-center justify-between space-y-0 pb-2">
          <CardTitle className="text-sm font-medium">API Diagnostics</CardTitle>
          <Button variant="ghost" size="sm" onClick={() => setIsVisible(false)} aria-label="Close API Diagnostics">
            Close
          </Button>
        </CardHeader>
        <CardContent>
          <Tabs defaultValue="custom">
            <TabsList className="mb-4">
              <TabsTrigger value="custom">Custom Request</TabsTrigger>
              <TabsTrigger value="direct">Direct Fetch</TabsTrigger>
              <TabsTrigger value="env">Environment</TabsTrigger>
            </TabsList>

            <TabsContent value="custom" className="space-y-4">
              <div className="grid gap-2">
                <Label htmlFor="api-url">API Base URL</Label>
                <Input
                  id="api-url"
                  value={apiUrl}
                  onChange={(e) => setApiUrl(e.target.value)}
                  placeholder="https://api.example.com"
                />
              </div>

              <div className="grid gap-2">
                <Label htmlFor="endpoint">Endpoint</Label>
                <Input
                  id="endpoint"
                  value={endpoint}
                  onChange={(e) => setEndpoint(e.target.value)}
                  placeholder="/api/posts"
                />
              </div>

              <div className="grid gap-2">
                <Label htmlFor="query-params">Query Parameters</Label>
                <Input
                  id="query-params"
                  value={queryParams}
                  onChange={(e) => setQueryParams(e.target.value)}
                  placeholder="populate=*&pagination[page]=1"
                />
              </div>

              <div className="grid gap-2">
                <Label htmlFor="token">Auth Token</Label>
                <Input
                  id="token"
                  value={token}
                  onChange={(e) => setToken(e.target.value)}
                  type="password"
                  placeholder="Optional JWT or token"
                />
              </div>

              <div className="pt-2">
                <p className="text-xs text-gray-500 mb-2">Full URL: {constructFullUrl()}</p>
                <Button onClick={testApi} disabled={isLoading} className="w-full" aria-label="Test API Connection">
                  {isLoading ? "Testing..." : "Test API Connection"}
                </Button>
              </div>
            </TabsContent>

            <TabsContent value="direct" className="space-y-4">
              <p className="text-sm">This makes a request via the server proxy with a hardcoded endpoint.</p>

              <div className="grid gap-2">
                <Label htmlFor="direct-token">Auth Token</Label>
                <Input
                  id="direct-token"
                  value={token}
                  onChange={(e) => setToken(e.target.value)}
                  type="password"
                  placeholder="Optional JWT or token"
                />
              </div>

              <Button onClick={testDirectFetch} disabled={isLoading} className="w-full" aria-label="Test Direct Fetch">
                {isLoading ? "Testing..." : "Test Direct Fetch"}
              </Button>
            </TabsContent>

            <TabsContent value="env" className="space-y-2">
              <div className="text-xs space-y-1">
<<<<<<< HEAD
                <p>API URL: {process.env.NEXT_PUBLIC_API_URL || "Not set"}</p>
                <p>Token exists: {process.env.NEXT_PUBLIC_API_TOKEN ? "Yes" : "No"}</p>
=======
                <p>API URL: {envStatus?.apiUrl || "Not set"}</p>
                <p>Token exists: {envStatus?.tokenExists ? "Yes" : "No"}</p>
>>>>>>> 3a74d1c1
                <p>Environment: {process.env.NODE_ENV || "Not set"}</p>
              </div>
            </TabsContent>
          </Tabs>

          {requestDetails && (
            <div className="mt-4">
              <h4 className="text-sm font-medium mb-1">Request Details</h4>
              <div className="bg-gray-50 border border-gray-200 rounded p-2 text-xs overflow-auto max-h-32">
                <pre>{JSON.stringify(requestDetails, null, 2)}</pre>
              </div>
            </div>
          )}

          {responseStatus !== null && (
            <div className="mt-2">
              <h4 className="text-sm font-medium mb-1">Response Status</h4>
              <div
                className={`text-xs font-medium px-2 py-1 rounded inline-block ${
                  responseStatus >= 200 && responseStatus < 300
                    ? "bg-green-100 text-green-800"
                    : "bg-red-100 text-red-800"
                }`}
              >
                {responseStatus}
              </div>
            </div>
          )}

          {error && (
            <div className="mt-4">
              <h4 className="text-sm font-medium mb-1">Error</h4>
              <div className="bg-red-50 border border-red-200 rounded p-2 text-xs text-red-800 overflow-auto max-h-40">
                {error}
              </div>
            </div>
          )}

          {apiResponse && (
            <div className="mt-4">
              <h4 className="text-sm font-medium mb-1">Response</h4>
              <div className="bg-green-50 border border-green-200 rounded p-2 text-xs text-green-800 overflow-auto max-h-80">
                <pre>{apiResponse}</pre>
              </div>
            </div>
          )}
        </CardContent>
      </Card>
    </div>
  )
}<|MERGE_RESOLUTION|>--- conflicted
+++ resolved
@@ -1,87 +1,67 @@
-"use client"
-
-import { useEffect, useState } from "react"
-import { Button } from "@/components/ui/button"
-import { Card, CardContent, CardHeader, CardTitle } from "@/components/ui/card"
-import { Input } from "@/components/ui/input"
-import { Label } from "@/components/ui/label"
-import { Tabs, TabsContent, TabsList, TabsTrigger } from "@/components/ui/tabs"
+"use client";
+
+import { useEffect, useState } from "react";
+import { Button } from "@/components/ui/button";
+import { Card, CardContent, CardHeader, CardTitle } from "@/components/ui/card";
+import { Input } from "@/components/ui/input";
+import { Label } from "@/components/ui/label";
+import { Tabs, TabsContent, TabsList, TabsTrigger } from "@/components/ui/tabs";
 
 type EnvStatus = {
-  tokenExists: boolean
-  apiUrl: string
-}
+  tokenExists: boolean;
+  apiUrl: string;
+};
 
 export default function ApiDiagnostics() {
-  const [isVisible, setIsVisible] = useState(false)
-  const [apiResponse, setApiResponse] = useState<string | null>(null)
-  const [responseStatus, setResponseStatus] = useState<number | null>(null)
-  const [isLoading, setIsLoading] = useState(false)
-  const [error, setError] = useState<string | null>(null)
-  const [requestDetails, setRequestDetails] = useState<any>(null)
-  const [envStatus, setEnvStatus] = useState<EnvStatus | null>(null)
+  const [isVisible, setIsVisible] = useState(false);
+  const [apiResponse, setApiResponse] = useState<string | null>(null);
+  const [responseStatus, setResponseStatus] = useState<number | null>(null);
+  const [isLoading, setIsLoading] = useState(false);
+  const [error, setError] = useState<string | null>(null);
+  const [requestDetails, setRequestDetails] = useState<any>(null);
+  const [envStatus, setEnvStatus] = useState<EnvStatus | null>(null);
 
   // Load API URL and "token exists" from server (no secrets leaked)
   useEffect(() => {
     const loadEnv = async () => {
       try {
-        const res = await fetch("/api/env/status", { cache: "no-store" })
-        const data = (await res.json()) as EnvStatus
-        setEnvStatus(data)
-        setApiUrl(data.apiUrl || "")
+        const res = await fetch("/api/env/status", { cache: "no-store" });
+        const data = (await res.json()) as EnvStatus;
+        setEnvStatus(data);
+        setApiUrl(data.apiUrl || "");
       } catch {
-        setEnvStatus({ tokenExists: false, apiUrl: "" })
-      }
-    }
-    loadEnv()
-  }, [])
-
-  const [apiUrl, setApiUrl] = useState("")
-  const [endpoint, setEndpoint] = useState("/api/posts")
-  const [queryParams, setQueryParams] = useState("populate=*&pagination[page]=1&pagination[pageSize]=5")
-<<<<<<< HEAD
-  const [token, setToken] = useState(process.env.NEXT_PUBLIC_API_TOKEN || "")
-=======
+        setEnvStatus({ tokenExists: false, apiUrl: "" });
+      }
+    };
+    loadEnv();
+  }, []);
+
+  const [apiUrl, setApiUrl] = useState("");
+  const [endpoint, setEndpoint] = useState("/api/posts");
+  const [queryParams, setQueryParams] = useState(
+    "populate=*&pagination[page]=1&pagination[pageSize]=5"
+  );
   // Keep the UI input for token, but do NOT read from env; optional override path via proxy
-  const [token, setToken] = useState("")
->>>>>>> 3a74d1c1
+  const [token, setToken] = useState("");
 
   const constructFullUrl = () => {
-    let baseUrl = apiUrl
-    if (!baseUrl.endsWith("/")) baseUrl += "/"
-    let path = endpoint
-    if (path.startsWith("/")) path = path.substring(1)
-    const fullUrl = `${baseUrl}${path}${queryParams ? `?${queryParams}` : ""}`
-    return fullUrl
-  }
+    let baseUrl = apiUrl;
+    if (!baseUrl.endsWith("/")) baseUrl += "/";
+    let path = endpoint;
+    if (path.startsWith("/")) path = path.substring(1);
+    const fullUrl = `${baseUrl}${path}${queryParams ? `?${queryParams}` : ""}`;
+    return fullUrl;
+  };
 
   const testApi = async () => {
-    setIsLoading(true)
-    setError(null)
-    setApiResponse(null)
-    setResponseStatus(null)
-    setRequestDetails(null)
+    setIsLoading(true);
+    setError(null);
+    setApiResponse(null);
+    setResponseStatus(null);
+    setRequestDetails(null);
 
     try {
-<<<<<<< HEAD
-      const fullUrl = constructFullUrl()
-
-      // Prepare headers
-      const headers: HeadersInit = {
-        "Content-Type": "application/json",
-      }
-
-      // Add authorization header if token exists
-      if (token) {
-        headers["Authorization"] = `Bearer ${token}`
-      }
-
-      // Store request details for debugging
-      const requestInfo = {
-        url: fullUrl,
-        headers: { ...headers },
-=======
-      const fullPath = `${endpoint}${queryParams ? `?${queryParams}` : ""}`
+      const fullPath = `${endpoint}${queryParams ? `?${queryParams}` : ""}`;
 
       setRequestDetails({
         url: constructFullUrl(),
@@ -89,10 +69,9 @@
           "Content-Type": "application/json",
           ...(token ? { Authorization: `Bearer ${token}` } : {}),
         },
->>>>>>> 3a74d1c1
         method: "GET",
         via: "/api/auth-proxy",
-      })
+      });
 
       const response = await fetch("/api/auth-proxy", {
         method: "POST",
@@ -103,56 +82,36 @@
           // If user provided a token in the diagnostics UI, allow an override (server decides final precedence)
           authorizationOverride: token ? `Bearer ${token}` : undefined,
         }),
-      })
-
-      setResponseStatus(response.status)
-      const responseText = await response.text()
+      });
+
+      setResponseStatus(response.status);
+      const responseText = await response.text();
 
       if (!response.ok) {
-        throw new Error(`API error (${response.status}): ${responseText}`)
+        throw new Error(`API error (${response.status}): ${responseText}`);
       }
 
       try {
-        const jsonData = JSON.parse(responseText)
-        setApiResponse(JSON.stringify(jsonData, null, 2))
+        const jsonData = JSON.parse(responseText);
+        setApiResponse(JSON.stringify(jsonData, null, 2));
       } catch {
-        setApiResponse(responseText)
+        setApiResponse(responseText);
       }
     } catch (err) {
-      setError(err instanceof Error ? err.message : String(err))
+      setError(err instanceof Error ? err.message : String(err));
     } finally {
-      setIsLoading(false)
+      setIsLoading(false);
     }
-  }
+  };
 
   const testDirectFetch = async () => {
-    setIsLoading(true)
-    setError(null)
-    setApiResponse(null)
-    setResponseStatus(null)
+    setIsLoading(true);
+    setError(null);
+    setApiResponse(null);
+    setResponseStatus(null);
 
     try {
-<<<<<<< HEAD
-      // Hardcoded URL to test direct fetch without any URL construction logic
-      const hardcodedUrl =
-        "https://nailfeed-backend-production.up.railway.app/api/posts?populate=*&pagination[page]=1&pagination[pageSize]=5"
-
-      const headers: HeadersInit = {
-        "Content-Type": "application/json",
-      }
-
-      if (token) {
-        headers["Authorization"] = `Bearer ${token}`
-      }
-
-      const requestInfo = {
-        url: hardcodedUrl,
-        headers: { ...headers },
-        method: "GET",
-      }
-      setRequestDetails(requestInfo)
-=======
-      const directUrl = "/api/auth-proxy"
+      const directUrl = "/api/auth-proxy";
 
       setRequestDetails({
         url: directUrl,
@@ -162,47 +121,52 @@
         },
         method: "POST",
         via: "/api/auth-proxy (server)",
-      })
->>>>>>> 3a74d1c1
+      });
 
       const response = await fetch(directUrl, {
         method: "POST",
         headers: { "Content-Type": "application/json" },
         body: JSON.stringify({
-          endpoint: "/api/posts?populate=*&pagination[page]=1&pagination[pageSize]=5",
+          endpoint:
+            "/api/posts?populate=*&pagination[page]=1&pagination[pageSize]=5",
           method: "GET",
           authorizationOverride: token ? `Bearer ${token}` : undefined,
         }),
-      })
-
-      setResponseStatus(response.status)
-      const responseText = await response.text()
+      });
+
+      setResponseStatus(response.status);
+      const responseText = await response.text();
 
       if (!response.ok) {
-        throw new Error(`API error (${response.status}): ${responseText}`)
+        throw new Error(`API error (${response.status}): ${responseText}`);
       }
 
       try {
-        const jsonData = JSON.parse(responseText)
-        setApiResponse(JSON.stringify(jsonData, null, 2))
+        const jsonData = JSON.parse(responseText);
+        setApiResponse(JSON.stringify(jsonData, null, 2));
       } catch {
-        setApiResponse(responseText)
+        setApiResponse(responseText);
       }
     } catch (err) {
-      setError(err instanceof Error ? err.message : String(err))
+      setError(err instanceof Error ? err.message : String(err));
     } finally {
-      setIsLoading(false)
+      setIsLoading(false);
     }
-  }
+  };
 
   if (!isVisible) {
     return (
       <div className="fixed bottom-4 right-4 z-50">
-        <Button variant="outline" size="sm" onClick={() => setIsVisible(true)} aria-label="Open API Diagnostics">
+        <Button
+          variant="outline"
+          size="sm"
+          onClick={() => setIsVisible(true)}
+          aria-label="Open API Diagnostics"
+        >
           API Diagnostics
         </Button>
       </div>
-    )
+    );
   }
 
   return (
@@ -210,7 +174,12 @@
       <Card>
         <CardHeader className="flex flex-row items-center justify-between space-y-0 pb-2">
           <CardTitle className="text-sm font-medium">API Diagnostics</CardTitle>
-          <Button variant="ghost" size="sm" onClick={() => setIsVisible(false)} aria-label="Close API Diagnostics">
+          <Button
+            variant="ghost"
+            size="sm"
+            onClick={() => setIsVisible(false)}
+            aria-label="Close API Diagnostics"
+          >
             Close
           </Button>
         </CardHeader>
@@ -265,15 +234,25 @@
               </div>
 
               <div className="pt-2">
-                <p className="text-xs text-gray-500 mb-2">Full URL: {constructFullUrl()}</p>
-                <Button onClick={testApi} disabled={isLoading} className="w-full" aria-label="Test API Connection">
+                <p className="text-xs text-gray-500 mb-2">
+                  Full URL: {constructFullUrl()}
+                </p>
+                <Button
+                  onClick={testApi}
+                  disabled={isLoading}
+                  className="w-full"
+                  aria-label="Test API Connection"
+                >
                   {isLoading ? "Testing..." : "Test API Connection"}
                 </Button>
               </div>
             </TabsContent>
 
             <TabsContent value="direct" className="space-y-4">
-              <p className="text-sm">This makes a request via the server proxy with a hardcoded endpoint.</p>
+              <p className="text-sm">
+                This makes a request via the server proxy with a hardcoded
+                endpoint.
+              </p>
 
               <div className="grid gap-2">
                 <Label htmlFor="direct-token">Auth Token</Label>
@@ -286,20 +265,20 @@
                 />
               </div>
 
-              <Button onClick={testDirectFetch} disabled={isLoading} className="w-full" aria-label="Test Direct Fetch">
+              <Button
+                onClick={testDirectFetch}
+                disabled={isLoading}
+                className="w-full"
+                aria-label="Test Direct Fetch"
+              >
                 {isLoading ? "Testing..." : "Test Direct Fetch"}
               </Button>
             </TabsContent>
 
             <TabsContent value="env" className="space-y-2">
               <div className="text-xs space-y-1">
-<<<<<<< HEAD
-                <p>API URL: {process.env.NEXT_PUBLIC_API_URL || "Not set"}</p>
-                <p>Token exists: {process.env.NEXT_PUBLIC_API_TOKEN ? "Yes" : "No"}</p>
-=======
                 <p>API URL: {envStatus?.apiUrl || "Not set"}</p>
                 <p>Token exists: {envStatus?.tokenExists ? "Yes" : "No"}</p>
->>>>>>> 3a74d1c1
                 <p>Environment: {process.env.NODE_ENV || "Not set"}</p>
               </div>
             </TabsContent>
@@ -349,5 +328,5 @@
         </CardContent>
       </Card>
     </div>
-  )
+  );
 }