import qs from "qs"
import { fetchWithRetry, safeJsonParse } from "../fetch-with-retry"
<<<<<<< HEAD
import { API_URL, API_TOKEN, REQUEST_CONFIG } from "../config"

// Global request tracker to implement client-side rate limiting
const requestTracker = {
  lastRequestTime: 0,
  minRequestInterval: REQUEST_CONFIG.minRequestInterval,
}

=======
import { API_URL, REQUEST_CONFIG, getServerApiToken } from "../config"

// Runtime helpers
const isServer = typeof window === "undefined"
const serverToken = getServerApiToken()
const useProxy = !isServer || !serverToken // Use proxy on client or if no server token is available

// Join base and path
const joinUrl = (base: string, path: string) => {
  const b = base.endsWith("/") ? base.slice(0, -1) : base
  const p = path.startsWith("/") ? path : `/${path}`
  return `${b}${p}`
}

// Call our server proxy for JSON requests
const proxyJson = async (endpoint: string, method = "GET", data?: any) => {
  const res = await fetch("/api/auth-proxy", {
    method: "POST",
    headers: { "Content-Type": "application/json" },
    cache: "no-store",
    body: JSON.stringify({ endpoint, method, data }),
  })
  return res
}

// Call Strapi directly on server
const directJson = async (fullUrl: string, method = "GET", headers: HeadersInit = {}, body?: any) => {
  return fetchWithRetry(
    fullUrl,
    {
      method,
      headers,
      body: body !== undefined ? (typeof body === "string" ? body : JSON.stringify(body)) : undefined,
    },
    2,
  )
}

>>>>>>> 3a74d1c1
export type ContentType = "image" | "video" | "text" | "text-background" | "media-gallery"
export type GalleryLayout = "grid" | "carousel" | "featured"

export class PostService {
  // Helper function to construct full URLs for media items
  private static getFullUrl(relativePath: string): string {
    if (!relativePath) return ""
    if (relativePath.startsWith("http")) return relativePath
<<<<<<< HEAD

=======
>>>>>>> 3a74d1c1
    return `${API_URL}${relativePath.startsWith("/") ? "" : "/"}${relativePath}`
  }

  // Get posts with pagination
  static async getPosts(page = 1, pageSize = 10, cacheBuster?: number) {
<<<<<<< HEAD
    // Implement client-side request throttling
    const now = Date.now()
    const timeSinceLastRequest = now - requestTracker.lastRequestTime

    if (timeSinceLastRequest < requestTracker.minRequestInterval) {
      // Wait before making the next request
      await new Promise((resolve) => setTimeout(resolve, requestTracker.minRequestInterval - timeSinceLastRequest))
    }

    // Update last request time
    requestTracker.lastRequestTime = Date.now()

    try {
      // Build a structured query using qs
=======
    // Client-side throttling
    const now = Date.now()
    PostService.requestTracker.lastRequestTime ??= 0
    const timeSinceLast = now - PostService.requestTracker.lastRequestTime
    if (timeSinceLast < PostService.requestTracker.minRequestInterval) {
      await new Promise((r) => setTimeout(r, PostService.requestTracker.minRequestInterval - timeSinceLast))
    }
    PostService.requestTracker.lastRequestTime = Date.now()

    try {
>>>>>>> 3a74d1c1
      const query = {
        fields: [
          "id",
          "documentId",
          "description",
          "contentType",
          "galleryLayout",
          "publishedAt",
          "likesCount",
          "commentsCount",
          "title",
        ],
        populate: {
          user: {
            fields: ["id", "username", "displayName", "documentId"],
<<<<<<< HEAD
            populate: {
              profileImage: {
                fields: ["url", "formats"],
              },
            },
          },
          mediaItems: {
            fields: ["id", "type", "order", "documentId"],
            populate: {
              file: {
                fields: ["url", "formats"],
              },
            },
          },
          tags: {
            fields: ["id", "name", "documentId"],
          },
        },
        pagination: {
          page,
          pageSize,
        },
        sort: ["publishedAt:desc"], // Sort by newest first
      }

      // Convert the query to a string
      const queryString = qs.stringify(query, { encodeValuesOnly: true })

      // Add cache buster to avoid hitting cached errors
      const cacheParam = cacheBuster ? `&_cb=${cacheBuster}` : ""

      // Construct the endpoint
      const endpoint = `/api/posts?${queryString}${cacheParam}`
      const fullUrl = `${API_URL}${API_URL.endsWith("/") ? "" : "/"}${endpoint.startsWith("/") ? endpoint.substring(1) : endpoint}`

      console.log(`PostService: Fetching posts from ${fullUrl}`)

      // Prepare headers
      const headers: HeadersInit = {
        "Content-Type": "application/json",
      }

      // Add authorization header if token exists
      if (API_TOKEN) {
        headers["Authorization"] = `Bearer ${API_TOKEN}`
      }

      // Make the request
      const response = await fetchWithRetry(
        fullUrl,
        {
          method: "GET",
          headers,
        },
        2, // Reduce retries to 2 to avoid excessive retries
      )

      // Check for specific error status codes
      if (response.status === 429) {
        return {
          error: {
            code: "429",
            message: "Too Many Requests",
          },
        }
      }

      if (!response.ok) {
        return {
          error: {
            code: String(response.status),
            message: response.statusText || "HTTP error",
          },
        }
      }

      // Safely parse the JSON response
      const data = await safeJsonParse(response)

      // Check if the response has an error property
      if (data.error) {
        return data
      }

      return data
    } catch (error) {
      return {
        error: {
          code: "UNKNOWN_ERROR",
          message: error instanceof Error ? error.message : "Unknown error",
        },
      }
    }
  }

  // Get posts by username
  static async getPostsByUsername(username: string, token?: string): Promise<any[]> {
    try {
      // Build a structured query using qs
      const query = {
        filters: {
          user: {
            username: {
              $eq: username,
            },
          },
        },
=======
            populate: { profileImage: { fields: ["url", "formats"] } },
          },
          mediaItems: {
            fields: ["id", "type", "order", "documentId"],
            populate: { file: { fields: ["url", "formats"] } },
          },
          tags: { fields: ["id", "name", "documentId"] },
        },
        pagination: { page, pageSize },
        sort: ["publishedAt:desc"],
      }

      const queryString = qs.stringify(query, { encodeValuesOnly: true })
      const cacheParam = cacheBuster ? `&_cb=${cacheBuster}` : ""
      const endpoint = `/api/posts?${queryString}${cacheParam}`

      // Perform request (proxy on client, direct on server)
      let resp: Response
      if (useProxy) {
        resp = await proxyJson(endpoint, "GET")
      } else {
        const fullUrl = joinUrl(API_URL, endpoint)
        const headers: HeadersInit = { "Content-Type": "application/json" }
        if (serverToken) headers["Authorization"] = `Bearer ${serverToken}`
        resp = await directJson(fullUrl, "GET", headers)
      }

      if (resp.status === 429) {
        return { error: { code: "429", message: "Too Many Requests" } }
      }
      if (!resp.ok) {
        return { error: { code: String(resp.status), message: resp.statusText || "HTTP error" } }
      }

      const data = await safeJsonParse(resp)
      if (data.error) return data
      return data
    } catch (error) {
      return {
        error: { code: "UNKNOWN_ERROR", message: error instanceof Error ? error.message : "Unknown error" },
      }
    }
  }

  // Get posts by username
  static async getPostsByUsername(username: string, token?: string): Promise<any[]> {
    try {
      const query = {
        filters: { user: { username: { $eq: username } } },
        fields: [
          "id",
          "documentId",
          "description",
          "contentType",
          "galleryLayout",
          "publishedAt",
          "likesCount",
          "commentsCount",
          "title",
        ],
        populate: {
          user: {
            fields: ["id", "username", "displayName", "documentId"],
            populate: { profileImage: { fields: ["url", "formats"] } },
          },
          mediaItems: {
            fields: ["id", "type", "order", "documentId"],
            populate: { file: { fields: ["url", "formats"] } },
          },
          tags: { fields: ["id", "name", "documentId"] },
        },
        sort: ["publishedAt:desc"],
        pagination: { pageSize: 50 },
      }

      const queryString = qs.stringify(query, { encodeValuesOnly: true })
      const endpoint = `/api/posts?${queryString}`

      let res: Response
      if (useProxy) {
        res = await proxyJson(endpoint, "GET")
      } else {
        const fullUrl = joinUrl(API_URL, endpoint)
        const headers: HeadersInit = { "Content-Type": "application/json" }
        const auth = token || serverToken
        if (auth) headers["Authorization"] = `Bearer ${auth}`
        res = await fetch(fullUrl, { method: "GET", headers, cache: "no-store" })
      }

      if (!res.ok) return []
      const responseData = await res.json()

      let posts: any[] = []
      if (responseData.data && Array.isArray(responseData.data)) posts = responseData.data
      else if (responseData.results && Array.isArray(responseData.results)) posts = responseData.results
      else if (Array.isArray(responseData)) posts = responseData

      return posts
    } catch {
      return []
    }
  }

  // Get a single post by ID or documentId
  static async getPost(idOrDocumentId: string | number) {
    try {
      const isNumericId = !isNaN(Number(idOrDocumentId))
      const query = {
>>>>>>> 3a74d1c1
        fields: [
          "id",
          "documentId",
          "description",
          "contentType",
          "galleryLayout",
          "publishedAt",
          "likesCount",
          "commentsCount",
          "title",
        ],
        populate: {
          user: {
            fields: ["id", "username", "displayName", "documentId"],
<<<<<<< HEAD
            populate: {
              profileImage: {
                fields: ["url", "formats"],
              },
            },
          },
          mediaItems: {
            fields: ["id", "type", "order", "documentId"],
            populate: {
              file: {
                fields: ["url", "formats"],
              },
            },
          },
          tags: {
            fields: ["id", "name", "documentId"],
          },
        },
        sort: ["publishedAt:desc"], // Sort by newest first
        pagination: {
          pageSize: 50, // Get more posts at once
        },
      }

      // Convert the query to a string
      const queryString = qs.stringify(query, { encodeValuesOnly: true })

      // Construct the endpoint
      const endpoint = `/api/posts?${queryString}`
      const fullUrl = `${API_URL}${API_URL.endsWith("/") ? "" : "/"}${endpoint.startsWith("/") ? endpoint.substring(1) : endpoint}`

      // Prepare headers
      const headers: HeadersInit = {
        "Content-Type": "application/json",
      }

      // Add authorization header if token exists
      if (token) {
        headers["Authorization"] = `Bearer ${token}`
      } else if (API_TOKEN) {
        headers["Authorization"] = `Bearer ${API_TOKEN}`
      }

      // Make the request
      const response = await fetch(fullUrl, {
        method: "GET",
        headers,
        cache: "no-store",
      })

      if (!response.ok) {
        return []
      }

      // Parse the JSON response
      const responseData = await response.json()

      // Extract posts from the response
      let posts = []
      if (responseData.data && Array.isArray(responseData.data)) {
        posts = responseData.data
      } else if (responseData.results && Array.isArray(responseData.results)) {
        posts = responseData.results
      } else if (Array.isArray(responseData)) {
        posts = responseData
      }

      return posts
    } catch (error) {
      return []
    }
  }

  // Get a single post by ID or documentId
  static async getPost(idOrDocumentId: string | number) {
    try {
      // Determine if we're dealing with a numeric ID or a documentId string
      const isNumericId = !isNaN(Number(idOrDocumentId))

      // Build a structured query using qs
      const query = {
        fields: [
          "id",
          "documentId",
          "description",
          "contentType",
          "galleryLayout",
          "publishedAt",
          "likesCount",
          "commentsCount",
          "title",
        ],
        populate: {
          user: {
            fields: ["id", "username", "displayName", "documentId"],
            populate: {
              profileImage: {
                fields: ["url", "formats"],
              },
            },
          },
          mediaItems: {
            fields: ["id", "type", "order", "documentId"],
            populate: {
              file: {
                fields: ["url", "formats"],
              },
            },
          },
          tags: {
            fields: ["id", "name", "documentId"],
          },
        },
        // If it's a documentId (string), add a filter
        ...(!isNumericId
          ? {
              filters: {
                documentId: {
                  $eq: idOrDocumentId,
                },
              },
            }
          : {}),
      }

      // Convert the query to a string
      const queryString = qs.stringify(query, { encodeValuesOnly: true })

      // Construct the endpoint based on whether we're using ID or documentId
      const endpoint = isNumericId ? `/api/posts/${idOrDocumentId}?${queryString}` : `/api/posts?${queryString}`

      // Log the full URL that would be used
      const fullUrl = `${API_URL}${API_URL.endsWith("/") ? "" : "/"}${endpoint.startsWith("/") ? endpoint.substring(1) : endpoint}`

      // Prepare headers
      const headers: HeadersInit = {
        "Content-Type": "application/json",
      }

      // Add authorization header if token exists
      if (API_TOKEN) {
        headers["Authorization"] = `Bearer ${API_TOKEN}`
      }

      // Make the request using our improved fetch utility
      const response = await fetchWithRetry(fullUrl, {
        method: "GET",
        headers,
      })

      if (!response.ok) {
        const errorData = await safeJsonParse(response)
        return {
          error: {
            code: String(response.status),
            message: errorData.error?.message || response.statusText || "Unknown error",
          },
        }
      }

      const data = await safeJsonParse(response)

      // If we're using documentId, we need to extract the first item from the array
      if (!isNumericId && data.data && Array.isArray(data.data) && data.data.length > 0) {
        return {
          data: data.data[0],
          meta: data.meta,
        }
      }

      return data
    } catch (error) {
      return {
        error: {
          code: "UNKNOWN_ERROR",
          message: error instanceof Error ? error.message : "Unknown error",
        },
      }
    }
  }

  // The rest of the methods remain the same...
  // For brevity, I'm not updating all methods, but in a real implementation,
  // you would want to apply similar error handling improvements to all methods
  // Create a new post with proper Strapi 5 format
=======
            populate: { profileImage: { fields: ["url", "formats"] } },
          },
          mediaItems: {
            fields: ["id", "type", "order", "documentId"],
            populate: { file: { fields: ["url", "formats"] } },
          },
          tags: { fields: ["id", "name", "documentId"] },
        },
        ...(!isNumericId ? { filters: { documentId: { $eq: idOrDocumentId } } } : {}),
      }

      const queryString = qs.stringify(query, { encodeValuesOnly: true })
      const endpoint = isNumericId ? `/api/posts/${idOrDocumentId}?${queryString}` : `/api/posts?${queryString}`

      let resp: Response
      if (useProxy) {
        resp = await proxyJson(endpoint, "GET")
      } else {
        const fullUrl = joinUrl(API_URL, endpoint)
        const headers: HeadersInit = { "Content-Type": "application/json" }
        if (serverToken) headers["Authorization"] = `Bearer ${serverToken}`
        resp = await fetchWithRetry(fullUrl, { method: "GET", headers })
      }

      if (!resp.ok) {
        const errorData = await safeJsonParse(resp)
        return {
          error: {
            code: String(resp.status),
            message: errorData?.error?.message || resp.statusText || "Unknown error",
          },
        }
      }

      const data = await safeJsonParse(resp)

      if (!isNumericId && data.data && Array.isArray(data.data) && data.data.length > 0) {
        return { data: data.data[0], meta: data.meta }
      }

      return data
    } catch (error) {
      return {
        error: { code: "UNKNOWN_ERROR", message: error instanceof Error ? error.message : "Unknown error" },
      }
    }
  }

  // Create a new post (supports client via proxy upload)
>>>>>>> 3a74d1c1
  static async createPost(postData: {
    title: string
    description: string
    contentType?: ContentType
    background?: any
    featured?: boolean
    galleryLayout?: GalleryLayout
<<<<<<< HEAD
    userId?: string // This should be the documentId, not the numeric ID
    tags?: string[] // Add tags array
    mediaFiles?: File[] // Add media files array
  }) {
    try {
      // Extract data
      const { userId, tags = [], mediaFiles = [], ...postFields } = postData

      // Get the token from environment variable
      const token = process.env.NEXT_PUBLIC_API_TOKEN || ""

      // Prepare headers
      const headers: HeadersInit = {
        Authorization: `Bearer ${token}`,
      }

      // Construct the API URL
      const apiUrl = process.env.NEXT_PUBLIC_API_URL || "https://nailfeed-backend-production.up.railway.app"

      // STEP 1: Upload media files first if they exist
      let uploadedMediaItems: any[] = []

      if (mediaFiles.length > 0) {
        console.log("PostService: Uploading media files first...")

        try {
          // Upload files to Strapi upload endpoint
          const uploadFormData = new FormData()

          for (let i = 0; i < mediaFiles.length; i++) {
            const file = mediaFiles[i]
            uploadFormData.append("files", file, `${i}-${file.name}`)
          }

          const uploadUrl = `${apiUrl}/api/upload`
          const uploadResponse = await fetch(uploadUrl, {
            method: "POST",
            headers: {
              Authorization: `Bearer ${token}`,
            },
            body: uploadFormData,
          })

          if (!uploadResponse.ok) {
            const errorText = await uploadResponse.text()
            throw new Error(`File upload failed with status ${uploadResponse.status}: ${errorText}`)
          }

          const uploadedFiles = await uploadResponse.json()
          console.log("PostService: Files uploaded successfully:", uploadedFiles)

          // Create mediaItems array with uploaded file IDs
          uploadedMediaItems = uploadedFiles.map((file: any, index: number) => ({
            file: file.id, // Use the uploaded file ID
            type: file.mime.startsWith("image/") ? "image" : "video",
            order: index + 1,
          }))

          console.log("PostService: Prepared media items:", uploadedMediaItems)
        } catch (error) {
          console.error("PostService: File upload failed:", error)
          throw new Error(`File upload failed: ${error instanceof Error ? error.message : "Unknown error"}`)
        }
      }

      // STEP 2: Create the post data object with proper Strapi 5 format
      const data = {
        data: {
          ...postFields,
          // Only include user if userId is provided
          ...(userId
            ? {
                user: {
                  connect: [userId], // Strapi 5 relation format - must be documentId
                },
              }
            : {}),
          // Add tags array directly
          tags: tags,
          // Add mediaItems array with uploaded file references
=======
    userId?: string // Strapi 5 relation (documentId)
    tags?: string[]
    mediaFiles?: File[]
  }) {
    try {
      const { userId, tags = [], mediaFiles = [], ...postFields } = postData
      const apiUrl = API_URL

      // STEP 1: Upload media files
      let uploadedMediaItems: any[] = []
      if (mediaFiles.length > 0) {
        if (useProxy) {
          // Upload through proxy to keep token server-side
          const uploadFormData = new FormData()
          mediaFiles.forEach((file, idx) => uploadFormData.append("files", file, `${idx}-${file.name}`))
          const uploadRes = await fetch(`/api/auth-proxy/upload?endpoint=${encodeURIComponent("/api/upload")}`, {
            method: "POST",
            body: uploadFormData,
          })
          if (!uploadRes.ok) {
            const errorText = await uploadRes.text()
            throw new Error(`File upload failed with status ${uploadRes.status}: ${errorText}`)
          }
          const uploadedFiles = await uploadRes.json()
          uploadedMediaItems = uploadedFiles.map((file: any, index: number) => ({
            file: file.id,
            type: file.mime?.startsWith("image/") ? "image" : "video",
            order: index + 1,
          }))
        } else {
          // Server direct upload
          const token = serverToken || ""
          const headers: HeadersInit = { Authorization: `Bearer ${token}` }
          const uploadFormData = new FormData()
          mediaFiles.forEach((file, idx) => uploadFormData.append("files", file, `${idx}-${file.name}`))
          const uploadUrl = joinUrl(apiUrl, "/api/upload")
          const uploadResponse = await fetch(uploadUrl, { method: "POST", headers, body: uploadFormData })
          if (!uploadResponse.ok) {
            const errorText = await uploadResponse.text()
            throw new Error(`File upload failed with status ${uploadResponse.status}: ${errorText}`)
          }
          const uploadedFiles = await uploadResponse.json()
          uploadedMediaItems = uploadedFiles.map((file: any, index: number) => ({
            file: file.id,
            type: file.mime?.startsWith("image/") ? "image" : "video",
            order: index + 1,
          }))
        }
      }

      // STEP 2: Create post
      const data = {
        data: {
          ...postFields,
          ...(userId ? { user: { connect: [userId] } } : {}),
          tags,
>>>>>>> 3a74d1c1
          mediaItems: uploadedMediaItems,
        },
      }

<<<<<<< HEAD
      console.log("PostService: Creating post with data:", JSON.stringify(data, null, 2))

      // Construct the full URL for post creation
      const endpoint = `/api/posts`
      const fullUrl = `${apiUrl}${apiUrl.endsWith("/") ? "" : "/"}${endpoint.startsWith("/") ? endpoint.substring(1) : endpoint}`

      // Make the post creation request
      const fetchResponse = await fetch(fullUrl, {
        method: "POST",
        headers: {
          "Content-Type": "application/json",
          Authorization: `Bearer ${token}`,
        },
        body: JSON.stringify(data),
      })

      if (!fetchResponse.ok) {
        const errorText = await fetchResponse.text()
        throw new Error(`API error (${fetchResponse.status}): ${errorText}`)
      }

      let response = await fetchResponse.json()

      // Fetch complete post data with populated relations
      try {
        if (response.data && response.data.id) {
=======
      let createRes: Response
      if (useProxy) {
        createRes = await proxyJson("/api/posts", "POST", data)
      } else {
        const token = serverToken || ""
        const headers: HeadersInit = { "Content-Type": "application/json", Authorization: `Bearer ${token}` }
        const fullUrl = joinUrl(apiUrl, "/api/posts")
        createRes = await fetch(fullUrl, { method: "POST", headers, body: JSON.stringify(data) })
      }

      if (!createRes.ok) {
        const errorText = await createRes.text()
        throw new Error(`API error (${createRes.status}): ${errorText}`)
      }

      let response = await createRes.json()

      // STEP 3: Fetch complete post data
      try {
        if (response.data?.id) {
>>>>>>> 3a74d1c1
          const query = qs.stringify(
            {
              populate: {
                user: {
                  fields: ["id", "username", "displayName", "documentId"],
<<<<<<< HEAD
                  populate: {
                    profileImage: {
                      fields: ["url", "formats"],
                    },
                  },
                },
                mediaItems: {
                  fields: ["id", "type", "order", "file"],
                  populate: {
                    file: {
                      fields: ["url", "formats"],
                    },
                  },
                },
                tags: {
                  fields: ["id", "name", "documentId"],
                },
=======
                  populate: { profileImage: { fields: ["url", "formats"] } },
                },
                mediaItems: {
                  fields: ["id", "type", "order", "file"],
                  populate: { file: { fields: ["url", "formats"] } },
                },
                tags: { fields: ["id", "name", "documentId"] },
>>>>>>> 3a74d1c1
              },
            },
            { encodeValuesOnly: true },
          )
<<<<<<< HEAD

          const completeDataUrl = `${apiUrl}/api/posts/${response.data.id}?${query}`

          const completeDataResponse = await fetch(completeDataUrl, {
            method: "GET",
            headers: {
              Authorization: `Bearer ${token}`,
            },
          })

          if (completeDataResponse.ok) {
            const completeData = await completeDataResponse.json()
            response = {
              ...response,
              completeData: completeData,
            }
          }
        }
      } catch (error) {
        console.error("PostService: Failed to fetch complete post data:", error)
=======
          const completeEndpoint = `/api/posts/${response.data.id}?${query}`
          let completeRes: Response
          if (useProxy) {
            completeRes = await proxyJson(completeEndpoint, "GET")
          } else {
            const token = serverToken || ""
            const headers: HeadersInit = { Authorization: `Bearer ${token}` }
            const fullUrl = joinUrl(apiUrl, completeEndpoint)
            completeRes = await fetch(fullUrl, { method: "GET", headers })
          }
          if (completeRes.ok) {
            const completeData = await completeRes.json()
            response = { ...response, completeData }
          }
        }
      } catch (err) {
        console.error("PostService: Failed to fetch complete post data:", err)
>>>>>>> 3a74d1c1
      }

      return response
    } catch (error) {
      throw error
    }
  }

  static async updatePost(id: number | string, postData: any) {
    try {
<<<<<<< HEAD
      // Format the data for Strapi 5
      const data = {
        data: postData,
      }

      // Get the token from environment variable
      const token = process.env.NEXT_PUBLIC_API_TOKEN || ""

      // Prepare headers
      const headers: HeadersInit = {
        "Content-Type": "application/json",
      }

      // Add authorization header if token exists
      if (token) {
        headers["Authorization"] = `Bearer ${token}`
      }

      // Construct the full URL
      const apiUrl = process.env.NEXT_PUBLIC_API_URL || "https://nailfeed-backend-production.up.railway.app"
      const endpoint = `/api/posts/${id}`
      const fullUrl = `${apiUrl}${apiUrl.endsWith("/") ? "" : "/"}${endpoint.startsWith("/") ? endpoint.substring(1) : endpoint}`

      // Make the request
      const fetchResponse = await fetch(fullUrl, {
        method: "PUT",
        headers,
        body: JSON.stringify(data),
      })

      if (!fetchResponse.ok) {
        const errorText = await fetchResponse.text()
        throw new Error(`API error (${fetchResponse.status}): ${errorText}`)
      }

      const response = await fetchResponse.json()
      return response
=======
      const data = { data: postData }

      let res: Response
      if (useProxy) {
        res = await proxyJson(`/api/posts/${id}`, "PUT", data)
      } else {
        const token = serverToken || ""
        const headers: HeadersInit = { "Content-Type": "application/json", Authorization: `Bearer ${token}` }
        const fullUrl = joinUrl(API_URL, `/api/posts/${id}`)
        res = await fetch(fullUrl, { method: "PUT", headers, body: JSON.stringify(data) })
      }

      if (!res.ok) {
        const errorText = await res.text()
        throw new Error(`API error (${res.status}): ${errorText}`)
      }
      return await res.json()
>>>>>>> 3a74d1c1
    } catch (error) {
      throw error
    }
  }

  static async deletePost(id: number | string) {
    try {
<<<<<<< HEAD
      // Get the token from environment variable
      const token = process.env.NEXT_PUBLIC_API_TOKEN || ""

      // Prepare headers
      const headers: HeadersInit = {
        "Content-Type": "application/json",
      }

      // Add authorization header if token exists
      if (token) {
        headers["Authorization"] = `Bearer ${token}`
      }

      // Construct the full URL
      const apiUrl = process.env.NEXT_PUBLIC_API_URL || "https://nailfeed-backend-production.up.railway.app"
      const endpoint = `/api/posts/${id}`
      const fullUrl = `${apiUrl}${apiUrl.endsWith("/") ? "" : "/"}${endpoint.startsWith("/") ? endpoint.substring(1) : endpoint}`

      // Make the request
      const fetchResponse = await fetch(fullUrl, {
        method: "DELETE",
        headers,
      })

      if (!fetchResponse.ok) {
        const errorText = await fetchResponse.text()
        throw new Error(`API error (${fetchResponse.status}): ${errorText}`)
      }

      const response = await fetchResponse.json()
      return response
=======
      let res: Response
      if (useProxy) {
        res = await proxyJson(`/api/posts/${id}`, "DELETE")
      } else {
        const token = serverToken || ""
        const headers: HeadersInit = { "Content-Type": "application/json", Authorization: `Bearer ${token}` }
        const fullUrl = joinUrl(API_URL, `/api/posts/${id}`)
        res = await fetch(fullUrl, { method: "DELETE", headers })
      }

      if (!res.ok) {
        const errorText = await res.text()
        throw new Error(`API error (${res.status}): ${errorText}`)
      }
      return await res.json()
>>>>>>> 3a74d1c1
    } catch (error) {
      throw error
    }
  }

  // Like a post
  static async likePost(postId: number | string, userId: number | string) {
    try {
<<<<<<< HEAD
      // Format the data for Strapi 5
      const data = {
        data: {
          post: {
            connect: [typeof postId === "string" ? postId : postId.toString()],
          },
          user: {
            connect: [typeof userId === "string" ? userId : userId.toString()],
          },
        },
      }

      // Get the token from environment variable
      const token = process.env.NEXT_PUBLIC_API_TOKEN || ""

      // Prepare headers
      const headers: HeadersInit = {
        "Content-Type": "application/json",
      }

      // Add authorization header if token exists
      if (token) {
        headers["Authorization"] = `Bearer ${token}`
      }

      // Construct the full URL
      const apiUrl = process.env.NEXT_PUBLIC_API_URL || "https://nailfeed-backend-production.up.railway.app"
      const endpoint = `/api/likes`
      const fullUrl = `${apiUrl}${apiUrl.endsWith("/") ? "" : "/"}${endpoint.startsWith("/") ? endpoint.substring(1) : endpoint}`

      // Make the request
      const fetchResponse = await fetch(fullUrl, {
        method: "POST",
        headers,
        body: JSON.stringify(data),
      })

      if (!fetchResponse.ok) {
        const errorText = await fetchResponse.text()
        throw new Error(`API error (${fetchResponse.status}): ${errorText}`)
      }

      const response = await fetchResponse.json()
      return response
=======
      const data = {
        data: {
          post: { connect: [typeof postId === "string" ? postId : postId.toString()] },
          user: { connect: [typeof userId === "string" ? userId : userId.toString()] },
        },
      }

      let res: Response
      if (useProxy) {
        res = await proxyJson("/api/likes", "POST", data)
      } else {
        const token = serverToken || ""
        const headers: HeadersInit = { "Content-Type": "application/json", Authorization: `Bearer ${token}` }
        const fullUrl = joinUrl(API_URL, "/api/likes")
        res = await fetch(fullUrl, { method: "POST", headers, body: JSON.stringify(data) })
      }

      if (!res.ok) {
        const errorText = await res.text()
        throw new Error(`API error (${res.status}): ${errorText}`)
      }

      return await res.json()
>>>>>>> 3a74d1c1
    } catch (error) {
      throw error
    }
  }

  // Unlike a post
  static async unlikePost(likeId: number | string) {
    try {
<<<<<<< HEAD
      // Get the token from environment variable
      const token = process.env.NEXT_PUBLIC_API_TOKEN || ""

      // Prepare headers
      const headers: HeadersInit = {
        "Content-Type": "application/json",
      }

      // Add authorization header if token exists
      if (token) {
        headers["Authorization"] = `Bearer ${token}`
      }

      // Construct the full URL
      const apiUrl = process.env.NEXT_PUBLIC_API_URL || "https://nailfeed-backend-production.up.railway.app"
      const endpoint = `/api/likes/${likeId}`
      const fullUrl = `${apiUrl}${apiUrl.endsWith("/") ? "" : "/"}${endpoint.startsWith("/") ? endpoint.substring(1) : endpoint}`

      // Make the request
      const fetchResponse = await fetch(fullUrl, {
        method: "DELETE",
        headers,
      })

      if (!fetchResponse.ok) {
        const errorText = await fetchResponse.text()
        throw new Error(`API error (${fetchResponse.status}): ${errorText}`)
      }

      const response = await fetchResponse.json()
      return response
=======
      let res: Response
      if (useProxy) {
        res = await proxyJson(`/api/likes/${likeId}`, "DELETE")
      } else {
        const token = serverToken || ""
        const headers: HeadersInit = { "Content-Type": "application/json", Authorization: `Bearer ${token}` }
        const fullUrl = joinUrl(API_URL, `/api/likes/${likeId}`)
        res = await fetch(fullUrl, { method: "DELETE", headers })
      }

      if (!res.ok) {
        const errorText = await res.text()
        throw new Error(`API error (${res.status}): ${errorText}`)
      }

      return await res.json()
>>>>>>> 3a74d1c1
    } catch (error) {
      throw error
    }
  }

  // Add tags to a post
  static async addTagsToPost(postId: number | string, tags: string[]) {
    try {
<<<<<<< HEAD
      // Get the current post data
      const postResponse = await this.getPost(postId)
      const postData = postResponse.data

      // Prepare the updated tags
      const existingTags = postData.tags || []
      const newTags = [...existingTags, ...tags.map((tag) => ({ name: tag }))]

      // Update the post with the new tags
      const updateData = {
        tags: newTags,
      }

      // Update the post
      const response = await this.updatePost(postId, updateData)
      return response
=======
      const postResponse = await this.getPost(postId)
      const postData = (postResponse as any)?.data || {}

      const existingTags = postData.tags || []
      const newTags = [...existingTags, ...tags.map((name) => ({ name }))]

      const updateData = { tags: newTags }
      return await this.updatePost(postId, updateData)
>>>>>>> 3a74d1c1
    } catch (error) {
      throw error
    }
  }

<<<<<<< HEAD
  // Upload media files for a post - Updated for Strapi v5 and MediaItem collection type
  // static async uploadMedia(files: File[], postId: number | string) {
  //   try {
  //     const apiUrl = process.env.NEXT_PUBLIC_API_URL || "https://nailfeed-backend-production.up.railway.app"
  //     const uploadEndpoint = `/api/upload`
  //     const uploadUrl = `${apiUrl}${apiUrl.endsWith("/") ? "" : "/"}${uploadEndpoint.startsWith("/") ? uploadEndpoint.substring(1) : uploadEndpoint}`

  //     // Get the token from environment variable
  //     const token = process.env.NEXT_PUBLIC_API_TOKEN || ""

  //     // Prepare headers for upload (without Content-Type as it will be set by FormData)
  //     const headers: HeadersInit = {}

  //     // Add authorization header if token exists
  //     if (token) {
  //       headers["Authorization"] = `Bearer ${token}`
  //     }

  //     // Upload each file and collect results
  //     const uploadResults = await Promise.all(
  //       files.map(async (file) => {
  //         const formData = new FormData()
  //         formData.append("files", file)

  //         const uploadResponse = await fetch(uploadUrl, {
  //           method: "POST",
  //           headers,
  //           body: formData,
  //         })

  //         if (!uploadResponse.ok) {
  //           const errorText = await uploadResponse.text()
  //           throw new Error(`Upload API error (${uploadResponse.status}): ${errorText}`)
  //         }

  //         return await uploadResponse.json()
  //       }),
  //     )

  //     // Create MediaItems for each uploaded file
  //     const mediaItems = await Promise.all(
  //       uploadResults.flat().map(async (fileData, index) => {
  //         const mediaItemData = {
  //           post: postId,
  //           file: fileData.id,
  //           type: fileData.mime.startsWith("video/") ? "video" : "image",
  //           order: index,
  //         }

  //         const mediaItem = await PostService.createMediaItem(mediaItemData)
  //         return {
  //           ...fileData,
  //           mediaItemId: mediaItem.data.id,
  //           mediaItemDocumentId: mediaItem.data.documentId,
  //           type: mediaItemData.type,
  //           order: mediaItemData.order,
  //         }
  //       }),
  //     )

  //     return mediaItems
  //   } catch (error) {
  //     throw error
  //   }
  // }

  // Create a MediaItem that links a file to a post
  // static async createMediaItem(mediaData: {
  //   post: number | string
  //   file: number | string
  //   type: "image" | "video"
  //   order?: number
  // }) {
  //   try {
  //     // Format the data according to Strapi 5 requirements
  //     const { post, file, type, order } = mediaData

  //     const data = {
  //       data: {
  //         type,
  //         order: order || 0,
  //         file: {
  //           connect: [typeof file === "string" ? file : file.toString()],
  //         },
  //         post: {
  //           connect: [typeof post === "string" ? post : post.toString()],
  //         },
  //       },
  //     }

  //     // Get the token from environment variable
  //     const token = process.env.NEXT_PUBLIC_API_TOKEN || ""

  //     // Prepare headers
  //     const headers: HeadersInit = {
  //       "Content-Type": "application/json",
  //     }

  //     // Add authorization header if token exists
  //     if (token) {
  //       headers["Authorization"] = `Bearer ${token}`
  //     }

  //     // Construct the full URL
  //     const apiUrl = process.env.NEXT_PUBLIC_API_URL || "https://nailfeed-backend-production.up.railway.app"
  //     const endpoint = `/api/media-items`
  //     const fullUrl = `${apiUrl}${apiUrl.endsWith("/") ? "" : "/"}${endpoint.startsWith("/") ? endpoint.substring(1) : endpoint}`

  //     // Make the request
  //     const fetchResponse = await fetch(fullUrl, {
  //       method: "POST",
  //       headers,
  //       body: JSON.stringify(data),
  //     })

  //     if (!fetchResponse.ok) {
  //       const errorText = await fetchResponse.text()
  //       throw new Error(`API error (${fetchResponse.status}): ${errorText}`)
  //     }

  //     const response = await fetchResponse.json()
  //     return response
  //   } catch (error) {
  //     throw error
  //   }
  // }
=======
  // internal request throttling
  private static requestTracker = {
    lastRequestTime: 0,
    minRequestInterval: REQUEST_CONFIG.minRequestInterval,
  }
>>>>>>> 3a74d1c1
}<|MERGE_RESOLUTION|>--- conflicted
+++ resolved
@@ -1,28 +1,18 @@
-import qs from "qs"
-import { fetchWithRetry, safeJsonParse } from "../fetch-with-retry"
-<<<<<<< HEAD
-import { API_URL, API_TOKEN, REQUEST_CONFIG } from "../config"
-
-// Global request tracker to implement client-side rate limiting
-const requestTracker = {
-  lastRequestTime: 0,
-  minRequestInterval: REQUEST_CONFIG.minRequestInterval,
-}
-
-=======
-import { API_URL, REQUEST_CONFIG, getServerApiToken } from "../config"
+import qs from "qs";
+import { fetchWithRetry, safeJsonParse } from "../fetch-with-retry";
+import { API_URL, REQUEST_CONFIG, getServerApiToken } from "../config";
 
 // Runtime helpers
-const isServer = typeof window === "undefined"
-const serverToken = getServerApiToken()
-const useProxy = !isServer || !serverToken // Use proxy on client or if no server token is available
+const isServer = typeof window === "undefined";
+const serverToken = getServerApiToken();
+const useProxy = !isServer || !serverToken; // Use proxy on client or if no server token is available
 
 // Join base and path
 const joinUrl = (base: string, path: string) => {
-  const b = base.endsWith("/") ? base.slice(0, -1) : base
-  const p = path.startsWith("/") ? path : `/${path}`
-  return `${b}${p}`
-}
+  const b = base.endsWith("/") ? base.slice(0, -1) : base;
+  const p = path.startsWith("/") ? path : `/${path}`;
+  return `${b}${p}`;
+};
 
 // Call our server proxy for JSON requests
 const proxyJson = async (endpoint: string, method = "GET", data?: any) => {
@@ -31,68 +21,68 @@
     headers: { "Content-Type": "application/json" },
     cache: "no-store",
     body: JSON.stringify({ endpoint, method, data }),
-  })
-  return res
-}
+  });
+  return res;
+};
 
 // Call Strapi directly on server
-const directJson = async (fullUrl: string, method = "GET", headers: HeadersInit = {}, body?: any) => {
+const directJson = async (
+  fullUrl: string,
+  method = "GET",
+  headers: HeadersInit = {},
+  body?: any
+) => {
   return fetchWithRetry(
     fullUrl,
     {
       method,
       headers,
-      body: body !== undefined ? (typeof body === "string" ? body : JSON.stringify(body)) : undefined,
+      body:
+        body !== undefined
+          ? typeof body === "string"
+            ? body
+            : JSON.stringify(body)
+          : undefined,
     },
-    2,
-  )
-}
-
->>>>>>> 3a74d1c1
-export type ContentType = "image" | "video" | "text" | "text-background" | "media-gallery"
-export type GalleryLayout = "grid" | "carousel" | "featured"
+    2
+  );
+};
+
+export type ContentType =
+  | "image"
+  | "video"
+  | "text"
+  | "text-background"
+  | "media-gallery";
+export type GalleryLayout = "grid" | "carousel" | "featured";
 
 export class PostService {
   // Helper function to construct full URLs for media items
   private static getFullUrl(relativePath: string): string {
-    if (!relativePath) return ""
-    if (relativePath.startsWith("http")) return relativePath
-<<<<<<< HEAD
-
-=======
->>>>>>> 3a74d1c1
-    return `${API_URL}${relativePath.startsWith("/") ? "" : "/"}${relativePath}`
+    if (!relativePath) return "";
+    if (relativePath.startsWith("http")) return relativePath;
+    return `${API_URL}${
+      relativePath.startsWith("/") ? "" : "/"
+    }${relativePath}`;
   }
 
   // Get posts with pagination
   static async getPosts(page = 1, pageSize = 10, cacheBuster?: number) {
-<<<<<<< HEAD
-    // Implement client-side request throttling
-    const now = Date.now()
-    const timeSinceLastRequest = now - requestTracker.lastRequestTime
-
-    if (timeSinceLastRequest < requestTracker.minRequestInterval) {
-      // Wait before making the next request
-      await new Promise((resolve) => setTimeout(resolve, requestTracker.minRequestInterval - timeSinceLastRequest))
-    }
-
-    // Update last request time
-    requestTracker.lastRequestTime = Date.now()
-
-    try {
-      // Build a structured query using qs
-=======
     // Client-side throttling
-    const now = Date.now()
-    PostService.requestTracker.lastRequestTime ??= 0
-    const timeSinceLast = now - PostService.requestTracker.lastRequestTime
+    const now = Date.now();
+    PostService.requestTracker.lastRequestTime ??= 0;
+    const timeSinceLast = now - PostService.requestTracker.lastRequestTime;
     if (timeSinceLast < PostService.requestTracker.minRequestInterval) {
-      await new Promise((r) => setTimeout(r, PostService.requestTracker.minRequestInterval - timeSinceLast))
-    }
-    PostService.requestTracker.lastRequestTime = Date.now()
-
-    try {
->>>>>>> 3a74d1c1
+      await new Promise((r) =>
+        setTimeout(
+          r,
+          PostService.requestTracker.minRequestInterval - timeSinceLast
+        )
+      );
+    }
+    PostService.requestTracker.lastRequestTime = Date.now();
+
+    try {
       const query = {
         fields: [
           "id",
@@ -108,161 +98,63 @@
         populate: {
           user: {
             fields: ["id", "username", "displayName", "documentId"],
-<<<<<<< HEAD
-            populate: {
-              profileImage: {
-                fields: ["url", "formats"],
-              },
-            },
+            populate: { profileImage: { fields: ["url", "formats"] } },
           },
           mediaItems: {
             fields: ["id", "type", "order", "documentId"],
-            populate: {
-              file: {
-                fields: ["url", "formats"],
-              },
-            },
-          },
-          tags: {
-            fields: ["id", "name", "documentId"],
-          },
+            populate: { file: { fields: ["url", "formats"] } },
+          },
+          tags: { fields: ["id", "name", "documentId"] },
         },
-        pagination: {
-          page,
-          pageSize,
-        },
-        sort: ["publishedAt:desc"], // Sort by newest first
-      }
-
-      // Convert the query to a string
-      const queryString = qs.stringify(query, { encodeValuesOnly: true })
-
-      // Add cache buster to avoid hitting cached errors
-      const cacheParam = cacheBuster ? `&_cb=${cacheBuster}` : ""
-
-      // Construct the endpoint
-      const endpoint = `/api/posts?${queryString}${cacheParam}`
-      const fullUrl = `${API_URL}${API_URL.endsWith("/") ? "" : "/"}${endpoint.startsWith("/") ? endpoint.substring(1) : endpoint}`
-
-      console.log(`PostService: Fetching posts from ${fullUrl}`)
-
-      // Prepare headers
-      const headers: HeadersInit = {
-        "Content-Type": "application/json",
-      }
-
-      // Add authorization header if token exists
-      if (API_TOKEN) {
-        headers["Authorization"] = `Bearer ${API_TOKEN}`
-      }
-
-      // Make the request
-      const response = await fetchWithRetry(
-        fullUrl,
-        {
-          method: "GET",
-          headers,
-        },
-        2, // Reduce retries to 2 to avoid excessive retries
-      )
-
-      // Check for specific error status codes
-      if (response.status === 429) {
+        pagination: { page, pageSize },
+        sort: ["publishedAt:desc"],
+      };
+
+      const queryString = qs.stringify(query, { encodeValuesOnly: true });
+      const cacheParam = cacheBuster ? `&_cb=${cacheBuster}` : "";
+      const endpoint = `/api/posts?${queryString}${cacheParam}`;
+
+      // Perform request (proxy on client, direct on server)
+      let resp: Response;
+      if (useProxy) {
+        resp = await proxyJson(endpoint, "GET");
+      } else {
+        const fullUrl = joinUrl(API_URL, endpoint);
+        const headers: HeadersInit = { "Content-Type": "application/json" };
+        if (serverToken) headers["Authorization"] = `Bearer ${serverToken}`;
+        resp = await directJson(fullUrl, "GET", headers);
+      }
+
+      if (resp.status === 429) {
+        return { error: { code: "429", message: "Too Many Requests" } };
+      }
+      if (!resp.ok) {
         return {
           error: {
-            code: "429",
-            message: "Too Many Requests",
-          },
-        }
-      }
-
-      if (!response.ok) {
-        return {
-          error: {
-            code: String(response.status),
-            message: response.statusText || "HTTP error",
-          },
-        }
-      }
-
-      // Safely parse the JSON response
-      const data = await safeJsonParse(response)
-
-      // Check if the response has an error property
-      if (data.error) {
-        return data
-      }
-
-      return data
+            code: String(resp.status),
+            message: resp.statusText || "HTTP error",
+          },
+        };
+      }
+
+      const data = await safeJsonParse(resp);
+      if (data.error) return data;
+      return data;
     } catch (error) {
       return {
         error: {
           code: "UNKNOWN_ERROR",
           message: error instanceof Error ? error.message : "Unknown error",
         },
-      }
+      };
     }
   }
 
   // Get posts by username
-  static async getPostsByUsername(username: string, token?: string): Promise<any[]> {
-    try {
-      // Build a structured query using qs
-      const query = {
-        filters: {
-          user: {
-            username: {
-              $eq: username,
-            },
-          },
-        },
-=======
-            populate: { profileImage: { fields: ["url", "formats"] } },
-          },
-          mediaItems: {
-            fields: ["id", "type", "order", "documentId"],
-            populate: { file: { fields: ["url", "formats"] } },
-          },
-          tags: { fields: ["id", "name", "documentId"] },
-        },
-        pagination: { page, pageSize },
-        sort: ["publishedAt:desc"],
-      }
-
-      const queryString = qs.stringify(query, { encodeValuesOnly: true })
-      const cacheParam = cacheBuster ? `&_cb=${cacheBuster}` : ""
-      const endpoint = `/api/posts?${queryString}${cacheParam}`
-
-      // Perform request (proxy on client, direct on server)
-      let resp: Response
-      if (useProxy) {
-        resp = await proxyJson(endpoint, "GET")
-      } else {
-        const fullUrl = joinUrl(API_URL, endpoint)
-        const headers: HeadersInit = { "Content-Type": "application/json" }
-        if (serverToken) headers["Authorization"] = `Bearer ${serverToken}`
-        resp = await directJson(fullUrl, "GET", headers)
-      }
-
-      if (resp.status === 429) {
-        return { error: { code: "429", message: "Too Many Requests" } }
-      }
-      if (!resp.ok) {
-        return { error: { code: String(resp.status), message: resp.statusText || "HTTP error" } }
-      }
-
-      const data = await safeJsonParse(resp)
-      if (data.error) return data
-      return data
-    } catch (error) {
-      return {
-        error: { code: "UNKNOWN_ERROR", message: error instanceof Error ? error.message : "Unknown error" },
-      }
-    }
-  }
-
-  // Get posts by username
-  static async getPostsByUsername(username: string, token?: string): Promise<any[]> {
+  static async getPostsByUsername(
+    username: string,
+    token?: string
+  ): Promise<any[]> {
     try {
       const query = {
         filters: { user: { username: { $eq: username } } },
@@ -290,137 +182,46 @@
         },
         sort: ["publishedAt:desc"],
         pagination: { pageSize: 50 },
-      }
-
-      const queryString = qs.stringify(query, { encodeValuesOnly: true })
-      const endpoint = `/api/posts?${queryString}`
-
-      let res: Response
-      if (useProxy) {
-        res = await proxyJson(endpoint, "GET")
-      } else {
-        const fullUrl = joinUrl(API_URL, endpoint)
-        const headers: HeadersInit = { "Content-Type": "application/json" }
-        const auth = token || serverToken
-        if (auth) headers["Authorization"] = `Bearer ${auth}`
-        res = await fetch(fullUrl, { method: "GET", headers, cache: "no-store" })
-      }
-
-      if (!res.ok) return []
-      const responseData = await res.json()
-
-      let posts: any[] = []
-      if (responseData.data && Array.isArray(responseData.data)) posts = responseData.data
-      else if (responseData.results && Array.isArray(responseData.results)) posts = responseData.results
-      else if (Array.isArray(responseData)) posts = responseData
-
-      return posts
+      };
+
+      const queryString = qs.stringify(query, { encodeValuesOnly: true });
+      const endpoint = `/api/posts?${queryString}`;
+
+      let res: Response;
+      if (useProxy) {
+        res = await proxyJson(endpoint, "GET");
+      } else {
+        const fullUrl = joinUrl(API_URL, endpoint);
+        const headers: HeadersInit = { "Content-Type": "application/json" };
+        const auth = token || serverToken;
+        if (auth) headers["Authorization"] = `Bearer ${auth}`;
+        res = await fetch(fullUrl, {
+          method: "GET",
+          headers,
+          cache: "no-store",
+        });
+      }
+
+      if (!res.ok) return [];
+      const responseData = await res.json();
+
+      let posts: any[] = [];
+      if (responseData.data && Array.isArray(responseData.data))
+        posts = responseData.data;
+      else if (responseData.results && Array.isArray(responseData.results))
+        posts = responseData.results;
+      else if (Array.isArray(responseData)) posts = responseData;
+
+      return posts;
     } catch {
-      return []
+      return [];
     }
   }
 
   // Get a single post by ID or documentId
   static async getPost(idOrDocumentId: string | number) {
     try {
-      const isNumericId = !isNaN(Number(idOrDocumentId))
-      const query = {
->>>>>>> 3a74d1c1
-        fields: [
-          "id",
-          "documentId",
-          "description",
-          "contentType",
-          "galleryLayout",
-          "publishedAt",
-          "likesCount",
-          "commentsCount",
-          "title",
-        ],
-        populate: {
-          user: {
-            fields: ["id", "username", "displayName", "documentId"],
-<<<<<<< HEAD
-            populate: {
-              profileImage: {
-                fields: ["url", "formats"],
-              },
-            },
-          },
-          mediaItems: {
-            fields: ["id", "type", "order", "documentId"],
-            populate: {
-              file: {
-                fields: ["url", "formats"],
-              },
-            },
-          },
-          tags: {
-            fields: ["id", "name", "documentId"],
-          },
-        },
-        sort: ["publishedAt:desc"], // Sort by newest first
-        pagination: {
-          pageSize: 50, // Get more posts at once
-        },
-      }
-
-      // Convert the query to a string
-      const queryString = qs.stringify(query, { encodeValuesOnly: true })
-
-      // Construct the endpoint
-      const endpoint = `/api/posts?${queryString}`
-      const fullUrl = `${API_URL}${API_URL.endsWith("/") ? "" : "/"}${endpoint.startsWith("/") ? endpoint.substring(1) : endpoint}`
-
-      // Prepare headers
-      const headers: HeadersInit = {
-        "Content-Type": "application/json",
-      }
-
-      // Add authorization header if token exists
-      if (token) {
-        headers["Authorization"] = `Bearer ${token}`
-      } else if (API_TOKEN) {
-        headers["Authorization"] = `Bearer ${API_TOKEN}`
-      }
-
-      // Make the request
-      const response = await fetch(fullUrl, {
-        method: "GET",
-        headers,
-        cache: "no-store",
-      })
-
-      if (!response.ok) {
-        return []
-      }
-
-      // Parse the JSON response
-      const responseData = await response.json()
-
-      // Extract posts from the response
-      let posts = []
-      if (responseData.data && Array.isArray(responseData.data)) {
-        posts = responseData.data
-      } else if (responseData.results && Array.isArray(responseData.results)) {
-        posts = responseData.results
-      } else if (Array.isArray(responseData)) {
-        posts = responseData
-      }
-
-      return posts
-    } catch (error) {
-      return []
-    }
-  }
-
-  // Get a single post by ID or documentId
-  static async getPost(idOrDocumentId: string | number) {
-    try {
-      // Determine if we're dealing with a numeric ID or a documentId string
-      const isNumericId = !isNaN(Number(idOrDocumentId))
-
-      // Build a structured query using qs
+      const isNumericId = !isNaN(Number(idOrDocumentId));
       const query = {
         fields: [
           "id",
@@ -436,283 +237,143 @@
         populate: {
           user: {
             fields: ["id", "username", "displayName", "documentId"],
-            populate: {
-              profileImage: {
-                fields: ["url", "formats"],
-              },
-            },
+            populate: { profileImage: { fields: ["url", "formats"] } },
           },
           mediaItems: {
             fields: ["id", "type", "order", "documentId"],
-            populate: {
-              file: {
-                fields: ["url", "formats"],
-              },
-            },
-          },
-          tags: {
-            fields: ["id", "name", "documentId"],
-          },
+            populate: { file: { fields: ["url", "formats"] } },
+          },
+          tags: { fields: ["id", "name", "documentId"] },
         },
-        // If it's a documentId (string), add a filter
         ...(!isNumericId
-          ? {
-              filters: {
-                documentId: {
-                  $eq: idOrDocumentId,
-                },
-              },
-            }
+          ? { filters: { documentId: { $eq: idOrDocumentId } } }
           : {}),
-      }
-
-      // Convert the query to a string
-      const queryString = qs.stringify(query, { encodeValuesOnly: true })
-
-      // Construct the endpoint based on whether we're using ID or documentId
-      const endpoint = isNumericId ? `/api/posts/${idOrDocumentId}?${queryString}` : `/api/posts?${queryString}`
-
-      // Log the full URL that would be used
-      const fullUrl = `${API_URL}${API_URL.endsWith("/") ? "" : "/"}${endpoint.startsWith("/") ? endpoint.substring(1) : endpoint}`
-
-      // Prepare headers
-      const headers: HeadersInit = {
-        "Content-Type": "application/json",
-      }
-
-      // Add authorization header if token exists
-      if (API_TOKEN) {
-        headers["Authorization"] = `Bearer ${API_TOKEN}`
-      }
-
-      // Make the request using our improved fetch utility
-      const response = await fetchWithRetry(fullUrl, {
-        method: "GET",
-        headers,
-      })
-
-      if (!response.ok) {
-        const errorData = await safeJsonParse(response)
+      };
+
+      const queryString = qs.stringify(query, { encodeValuesOnly: true });
+      const endpoint = isNumericId
+        ? `/api/posts/${idOrDocumentId}?${queryString}`
+        : `/api/posts?${queryString}`;
+
+      let resp: Response;
+      if (useProxy) {
+        resp = await proxyJson(endpoint, "GET");
+      } else {
+        const fullUrl = joinUrl(API_URL, endpoint);
+        const headers: HeadersInit = { "Content-Type": "application/json" };
+        if (serverToken) headers["Authorization"] = `Bearer ${serverToken}`;
+        resp = await fetchWithRetry(fullUrl, { method: "GET", headers });
+      }
+
+      if (!resp.ok) {
+        const errorData = await safeJsonParse(resp);
         return {
           error: {
-            code: String(response.status),
-            message: errorData.error?.message || response.statusText || "Unknown error",
-          },
-        }
-      }
-
-      const data = await safeJsonParse(response)
-
-      // If we're using documentId, we need to extract the first item from the array
-      if (!isNumericId && data.data && Array.isArray(data.data) && data.data.length > 0) {
-        return {
-          data: data.data[0],
-          meta: data.meta,
-        }
-      }
-
-      return data
+            code: String(resp.status),
+            message:
+              errorData?.error?.message || resp.statusText || "Unknown error",
+          },
+        };
+      }
+
+      const data = await safeJsonParse(resp);
+
+      if (
+        !isNumericId &&
+        data.data &&
+        Array.isArray(data.data) &&
+        data.data.length > 0
+      ) {
+        return { data: data.data[0], meta: data.meta };
+      }
+
+      return data;
     } catch (error) {
       return {
         error: {
           code: "UNKNOWN_ERROR",
           message: error instanceof Error ? error.message : "Unknown error",
         },
-      }
-    }
-  }
-
-  // The rest of the methods remain the same...
-  // For brevity, I'm not updating all methods, but in a real implementation,
-  // you would want to apply similar error handling improvements to all methods
-  // Create a new post with proper Strapi 5 format
-=======
-            populate: { profileImage: { fields: ["url", "formats"] } },
-          },
-          mediaItems: {
-            fields: ["id", "type", "order", "documentId"],
-            populate: { file: { fields: ["url", "formats"] } },
-          },
-          tags: { fields: ["id", "name", "documentId"] },
-        },
-        ...(!isNumericId ? { filters: { documentId: { $eq: idOrDocumentId } } } : {}),
-      }
-
-      const queryString = qs.stringify(query, { encodeValuesOnly: true })
-      const endpoint = isNumericId ? `/api/posts/${idOrDocumentId}?${queryString}` : `/api/posts?${queryString}`
-
-      let resp: Response
-      if (useProxy) {
-        resp = await proxyJson(endpoint, "GET")
-      } else {
-        const fullUrl = joinUrl(API_URL, endpoint)
-        const headers: HeadersInit = { "Content-Type": "application/json" }
-        if (serverToken) headers["Authorization"] = `Bearer ${serverToken}`
-        resp = await fetchWithRetry(fullUrl, { method: "GET", headers })
-      }
-
-      if (!resp.ok) {
-        const errorData = await safeJsonParse(resp)
-        return {
-          error: {
-            code: String(resp.status),
-            message: errorData?.error?.message || resp.statusText || "Unknown error",
-          },
-        }
-      }
-
-      const data = await safeJsonParse(resp)
-
-      if (!isNumericId && data.data && Array.isArray(data.data) && data.data.length > 0) {
-        return { data: data.data[0], meta: data.meta }
-      }
-
-      return data
-    } catch (error) {
-      return {
-        error: { code: "UNKNOWN_ERROR", message: error instanceof Error ? error.message : "Unknown error" },
-      }
+      };
     }
   }
 
   // Create a new post (supports client via proxy upload)
->>>>>>> 3a74d1c1
   static async createPost(postData: {
-    title: string
-    description: string
-    contentType?: ContentType
-    background?: any
-    featured?: boolean
-    galleryLayout?: GalleryLayout
-<<<<<<< HEAD
-    userId?: string // This should be the documentId, not the numeric ID
-    tags?: string[] // Add tags array
-    mediaFiles?: File[] // Add media files array
+    title: string;
+    description: string;
+    contentType?: ContentType;
+    background?: any;
+    featured?: boolean;
+    galleryLayout?: GalleryLayout;
+    userId?: string; // Strapi 5 relation (documentId)
+    tags?: string[];
+    mediaFiles?: File[];
   }) {
     try {
-      // Extract data
-      const { userId, tags = [], mediaFiles = [], ...postFields } = postData
-
-      // Get the token from environment variable
-      const token = process.env.NEXT_PUBLIC_API_TOKEN || ""
-
-      // Prepare headers
-      const headers: HeadersInit = {
-        Authorization: `Bearer ${token}`,
-      }
-
-      // Construct the API URL
-      const apiUrl = process.env.NEXT_PUBLIC_API_URL || "https://nailfeed-backend-production.up.railway.app"
-
-      // STEP 1: Upload media files first if they exist
-      let uploadedMediaItems: any[] = []
-
-      if (mediaFiles.length > 0) {
-        console.log("PostService: Uploading media files first...")
-
-        try {
-          // Upload files to Strapi upload endpoint
-          const uploadFormData = new FormData()
-
-          for (let i = 0; i < mediaFiles.length; i++) {
-            const file = mediaFiles[i]
-            uploadFormData.append("files", file, `${i}-${file.name}`)
-          }
-
-          const uploadUrl = `${apiUrl}/api/upload`
-          const uploadResponse = await fetch(uploadUrl, {
-            method: "POST",
-            headers: {
-              Authorization: `Bearer ${token}`,
-            },
-            body: uploadFormData,
-          })
-
-          if (!uploadResponse.ok) {
-            const errorText = await uploadResponse.text()
-            throw new Error(`File upload failed with status ${uploadResponse.status}: ${errorText}`)
-          }
-
-          const uploadedFiles = await uploadResponse.json()
-          console.log("PostService: Files uploaded successfully:", uploadedFiles)
-
-          // Create mediaItems array with uploaded file IDs
-          uploadedMediaItems = uploadedFiles.map((file: any, index: number) => ({
-            file: file.id, // Use the uploaded file ID
-            type: file.mime.startsWith("image/") ? "image" : "video",
-            order: index + 1,
-          }))
-
-          console.log("PostService: Prepared media items:", uploadedMediaItems)
-        } catch (error) {
-          console.error("PostService: File upload failed:", error)
-          throw new Error(`File upload failed: ${error instanceof Error ? error.message : "Unknown error"}`)
-        }
-      }
-
-      // STEP 2: Create the post data object with proper Strapi 5 format
-      const data = {
-        data: {
-          ...postFields,
-          // Only include user if userId is provided
-          ...(userId
-            ? {
-                user: {
-                  connect: [userId], // Strapi 5 relation format - must be documentId
-                },
-              }
-            : {}),
-          // Add tags array directly
-          tags: tags,
-          // Add mediaItems array with uploaded file references
-=======
-    userId?: string // Strapi 5 relation (documentId)
-    tags?: string[]
-    mediaFiles?: File[]
-  }) {
-    try {
-      const { userId, tags = [], mediaFiles = [], ...postFields } = postData
-      const apiUrl = API_URL
+      const { userId, tags = [], mediaFiles = [], ...postFields } = postData;
+      const apiUrl = API_URL;
 
       // STEP 1: Upload media files
-      let uploadedMediaItems: any[] = []
+      let uploadedMediaItems: any[] = [];
       if (mediaFiles.length > 0) {
         if (useProxy) {
           // Upload through proxy to keep token server-side
-          const uploadFormData = new FormData()
-          mediaFiles.forEach((file, idx) => uploadFormData.append("files", file, `${idx}-${file.name}`))
-          const uploadRes = await fetch(`/api/auth-proxy/upload?endpoint=${encodeURIComponent("/api/upload")}`, {
-            method: "POST",
-            body: uploadFormData,
-          })
+          const uploadFormData = new FormData();
+          mediaFiles.forEach((file, idx) =>
+            uploadFormData.append("files", file, `${idx}-${file.name}`)
+          );
+          const uploadRes = await fetch(
+            `/api/auth-proxy/upload?endpoint=${encodeURIComponent(
+              "/api/upload"
+            )}`,
+            {
+              method: "POST",
+              body: uploadFormData,
+            }
+          );
           if (!uploadRes.ok) {
-            const errorText = await uploadRes.text()
-            throw new Error(`File upload failed with status ${uploadRes.status}: ${errorText}`)
+            const errorText = await uploadRes.text();
+            throw new Error(
+              `File upload failed with status ${uploadRes.status}: ${errorText}`
+            );
           }
-          const uploadedFiles = await uploadRes.json()
-          uploadedMediaItems = uploadedFiles.map((file: any, index: number) => ({
-            file: file.id,
-            type: file.mime?.startsWith("image/") ? "image" : "video",
-            order: index + 1,
-          }))
+          const uploadedFiles = await uploadRes.json();
+          uploadedMediaItems = uploadedFiles.map(
+            (file: any, index: number) => ({
+              file: file.id,
+              type: file.mime?.startsWith("image/") ? "image" : "video",
+              order: index + 1,
+            })
+          );
         } else {
           // Server direct upload
-          const token = serverToken || ""
-          const headers: HeadersInit = { Authorization: `Bearer ${token}` }
-          const uploadFormData = new FormData()
-          mediaFiles.forEach((file, idx) => uploadFormData.append("files", file, `${idx}-${file.name}`))
-          const uploadUrl = joinUrl(apiUrl, "/api/upload")
-          const uploadResponse = await fetch(uploadUrl, { method: "POST", headers, body: uploadFormData })
+          const token = serverToken || "";
+          const headers: HeadersInit = { Authorization: `Bearer ${token}` };
+          const uploadFormData = new FormData();
+          mediaFiles.forEach((file, idx) =>
+            uploadFormData.append("files", file, `${idx}-${file.name}`)
+          );
+          const uploadUrl = joinUrl(apiUrl, "/api/upload");
+          const uploadResponse = await fetch(uploadUrl, {
+            method: "POST",
+            headers,
+            body: uploadFormData,
+          });
           if (!uploadResponse.ok) {
-            const errorText = await uploadResponse.text()
-            throw new Error(`File upload failed with status ${uploadResponse.status}: ${errorText}`)
+            const errorText = await uploadResponse.text();
+            throw new Error(
+              `File upload failed with status ${uploadResponse.status}: ${errorText}`
+            );
           }
-          const uploadedFiles = await uploadResponse.json()
-          uploadedMediaItems = uploadedFiles.map((file: any, index: number) => ({
-            file: file.id,
-            type: file.mime?.startsWith("image/") ? "image" : "video",
-            order: index + 1,
-          }))
+          const uploadedFiles = await uploadResponse.json();
+          uploadedMediaItems = uploadedFiles.map(
+            (file: any, index: number) => ({
+              file: file.id,
+              type: file.mime?.startsWith("image/") ? "image" : "video",
+              order: index + 1,
+            })
+          );
         }
       }
 
@@ -722,84 +383,42 @@
           ...postFields,
           ...(userId ? { user: { connect: [userId] } } : {}),
           tags,
->>>>>>> 3a74d1c1
           mediaItems: uploadedMediaItems,
         },
-      }
-
-<<<<<<< HEAD
-      console.log("PostService: Creating post with data:", JSON.stringify(data, null, 2))
-
-      // Construct the full URL for post creation
-      const endpoint = `/api/posts`
-      const fullUrl = `${apiUrl}${apiUrl.endsWith("/") ? "" : "/"}${endpoint.startsWith("/") ? endpoint.substring(1) : endpoint}`
-
-      // Make the post creation request
-      const fetchResponse = await fetch(fullUrl, {
-        method: "POST",
-        headers: {
+      };
+
+      let createRes: Response;
+      if (useProxy) {
+        createRes = await proxyJson("/api/posts", "POST", data);
+      } else {
+        const token = serverToken || "";
+        const headers: HeadersInit = {
           "Content-Type": "application/json",
           Authorization: `Bearer ${token}`,
-        },
-        body: JSON.stringify(data),
-      })
-
-      if (!fetchResponse.ok) {
-        const errorText = await fetchResponse.text()
-        throw new Error(`API error (${fetchResponse.status}): ${errorText}`)
-      }
-
-      let response = await fetchResponse.json()
-
-      // Fetch complete post data with populated relations
-      try {
-        if (response.data && response.data.id) {
-=======
-      let createRes: Response
-      if (useProxy) {
-        createRes = await proxyJson("/api/posts", "POST", data)
-      } else {
-        const token = serverToken || ""
-        const headers: HeadersInit = { "Content-Type": "application/json", Authorization: `Bearer ${token}` }
-        const fullUrl = joinUrl(apiUrl, "/api/posts")
-        createRes = await fetch(fullUrl, { method: "POST", headers, body: JSON.stringify(data) })
+        };
+        const fullUrl = joinUrl(apiUrl, "/api/posts");
+        createRes = await fetch(fullUrl, {
+          method: "POST",
+          headers,
+          body: JSON.stringify(data),
+        });
       }
 
       if (!createRes.ok) {
-        const errorText = await createRes.text()
-        throw new Error(`API error (${createRes.status}): ${errorText}`)
-      }
-
-      let response = await createRes.json()
+        const errorText = await createRes.text();
+        throw new Error(`API error (${createRes.status}): ${errorText}`);
+      }
+
+      let response = await createRes.json();
 
       // STEP 3: Fetch complete post data
       try {
         if (response.data?.id) {
->>>>>>> 3a74d1c1
           const query = qs.stringify(
             {
               populate: {
                 user: {
                   fields: ["id", "username", "displayName", "documentId"],
-<<<<<<< HEAD
-                  populate: {
-                    profileImage: {
-                      fields: ["url", "formats"],
-                    },
-                  },
-                },
-                mediaItems: {
-                  fields: ["id", "type", "order", "file"],
-                  populate: {
-                    file: {
-                      fields: ["url", "formats"],
-                    },
-                  },
-                },
-                tags: {
-                  fields: ["id", "name", "documentId"],
-                },
-=======
                   populate: { profileImage: { fields: ["url", "formats"] } },
                 },
                 mediaItems: {
@@ -807,184 +426,94 @@
                   populate: { file: { fields: ["url", "formats"] } },
                 },
                 tags: { fields: ["id", "name", "documentId"] },
->>>>>>> 3a74d1c1
               },
             },
-            { encodeValuesOnly: true },
-          )
-<<<<<<< HEAD
-
-          const completeDataUrl = `${apiUrl}/api/posts/${response.data.id}?${query}`
-
-          const completeDataResponse = await fetch(completeDataUrl, {
-            method: "GET",
-            headers: {
-              Authorization: `Bearer ${token}`,
-            },
-          })
-
-          if (completeDataResponse.ok) {
-            const completeData = await completeDataResponse.json()
-            response = {
-              ...response,
-              completeData: completeData,
-            }
-          }
-        }
-      } catch (error) {
-        console.error("PostService: Failed to fetch complete post data:", error)
-=======
-          const completeEndpoint = `/api/posts/${response.data.id}?${query}`
-          let completeRes: Response
+            { encodeValuesOnly: true }
+          );
+          const completeEndpoint = `/api/posts/${response.data.id}?${query}`;
+          let completeRes: Response;
           if (useProxy) {
-            completeRes = await proxyJson(completeEndpoint, "GET")
+            completeRes = await proxyJson(completeEndpoint, "GET");
           } else {
-            const token = serverToken || ""
-            const headers: HeadersInit = { Authorization: `Bearer ${token}` }
-            const fullUrl = joinUrl(apiUrl, completeEndpoint)
-            completeRes = await fetch(fullUrl, { method: "GET", headers })
+            const token = serverToken || "";
+            const headers: HeadersInit = { Authorization: `Bearer ${token}` };
+            const fullUrl = joinUrl(apiUrl, completeEndpoint);
+            completeRes = await fetch(fullUrl, { method: "GET", headers });
           }
           if (completeRes.ok) {
-            const completeData = await completeRes.json()
-            response = { ...response, completeData }
+            const completeData = await completeRes.json();
+            response = { ...response, completeData };
           }
         }
       } catch (err) {
-        console.error("PostService: Failed to fetch complete post data:", err)
->>>>>>> 3a74d1c1
-      }
-
-      return response
-    } catch (error) {
-      throw error
+        console.error("PostService: Failed to fetch complete post data:", err);
+      }
+
+      return response;
+    } catch (error) {
+      throw error;
     }
   }
 
   static async updatePost(id: number | string, postData: any) {
     try {
-<<<<<<< HEAD
-      // Format the data for Strapi 5
-      const data = {
-        data: postData,
-      }
-
-      // Get the token from environment variable
-      const token = process.env.NEXT_PUBLIC_API_TOKEN || ""
-
-      // Prepare headers
-      const headers: HeadersInit = {
-        "Content-Type": "application/json",
-      }
-
-      // Add authorization header if token exists
-      if (token) {
-        headers["Authorization"] = `Bearer ${token}`
-      }
-
-      // Construct the full URL
-      const apiUrl = process.env.NEXT_PUBLIC_API_URL || "https://nailfeed-backend-production.up.railway.app"
-      const endpoint = `/api/posts/${id}`
-      const fullUrl = `${apiUrl}${apiUrl.endsWith("/") ? "" : "/"}${endpoint.startsWith("/") ? endpoint.substring(1) : endpoint}`
-
-      // Make the request
-      const fetchResponse = await fetch(fullUrl, {
-        method: "PUT",
-        headers,
-        body: JSON.stringify(data),
-      })
-
-      if (!fetchResponse.ok) {
-        const errorText = await fetchResponse.text()
-        throw new Error(`API error (${fetchResponse.status}): ${errorText}`)
-      }
-
-      const response = await fetchResponse.json()
-      return response
-=======
-      const data = { data: postData }
-
-      let res: Response
-      if (useProxy) {
-        res = await proxyJson(`/api/posts/${id}`, "PUT", data)
-      } else {
-        const token = serverToken || ""
-        const headers: HeadersInit = { "Content-Type": "application/json", Authorization: `Bearer ${token}` }
-        const fullUrl = joinUrl(API_URL, `/api/posts/${id}`)
-        res = await fetch(fullUrl, { method: "PUT", headers, body: JSON.stringify(data) })
+      const data = { data: postData };
+
+      let res: Response;
+      if (useProxy) {
+        res = await proxyJson(`/api/posts/${id}`, "PUT", data);
+      } else {
+        const token = serverToken || "";
+        const headers: HeadersInit = {
+          "Content-Type": "application/json",
+          Authorization: `Bearer ${token}`,
+        };
+        const fullUrl = joinUrl(API_URL, `/api/posts/${id}`);
+        res = await fetch(fullUrl, {
+          method: "PUT",
+          headers,
+          body: JSON.stringify(data),
+        });
       }
 
       if (!res.ok) {
-        const errorText = await res.text()
-        throw new Error(`API error (${res.status}): ${errorText}`)
-      }
-      return await res.json()
->>>>>>> 3a74d1c1
-    } catch (error) {
-      throw error
+        const errorText = await res.text();
+        throw new Error(`API error (${res.status}): ${errorText}`);
+      }
+      return await res.json();
+    } catch (error) {
+      throw error;
     }
   }
 
   static async deletePost(id: number | string) {
     try {
-<<<<<<< HEAD
-      // Get the token from environment variable
-      const token = process.env.NEXT_PUBLIC_API_TOKEN || ""
-
-      // Prepare headers
-      const headers: HeadersInit = {
-        "Content-Type": "application/json",
-      }
-
-      // Add authorization header if token exists
-      if (token) {
-        headers["Authorization"] = `Bearer ${token}`
-      }
-
-      // Construct the full URL
-      const apiUrl = process.env.NEXT_PUBLIC_API_URL || "https://nailfeed-backend-production.up.railway.app"
-      const endpoint = `/api/posts/${id}`
-      const fullUrl = `${apiUrl}${apiUrl.endsWith("/") ? "" : "/"}${endpoint.startsWith("/") ? endpoint.substring(1) : endpoint}`
-
-      // Make the request
-      const fetchResponse = await fetch(fullUrl, {
-        method: "DELETE",
-        headers,
-      })
-
-      if (!fetchResponse.ok) {
-        const errorText = await fetchResponse.text()
-        throw new Error(`API error (${fetchResponse.status}): ${errorText}`)
-      }
-
-      const response = await fetchResponse.json()
-      return response
-=======
-      let res: Response
-      if (useProxy) {
-        res = await proxyJson(`/api/posts/${id}`, "DELETE")
-      } else {
-        const token = serverToken || ""
-        const headers: HeadersInit = { "Content-Type": "application/json", Authorization: `Bearer ${token}` }
-        const fullUrl = joinUrl(API_URL, `/api/posts/${id}`)
-        res = await fetch(fullUrl, { method: "DELETE", headers })
+      let res: Response;
+      if (useProxy) {
+        res = await proxyJson(`/api/posts/${id}`, "DELETE");
+      } else {
+        const token = serverToken || "";
+        const headers: HeadersInit = {
+          "Content-Type": "application/json",
+          Authorization: `Bearer ${token}`,
+        };
+        const fullUrl = joinUrl(API_URL, `/api/posts/${id}`);
+        res = await fetch(fullUrl, { method: "DELETE", headers });
       }
 
       if (!res.ok) {
-        const errorText = await res.text()
-        throw new Error(`API error (${res.status}): ${errorText}`)
-      }
-      return await res.json()
->>>>>>> 3a74d1c1
-    } catch (error) {
-      throw error
+        const errorText = await res.text();
+        throw new Error(`API error (${res.status}): ${errorText}`);
+      }
+      return await res.json();
+    } catch (error) {
+      throw error;
     }
   }
 
   // Like a post
   static async likePost(postId: number | string, userId: number | string) {
     try {
-<<<<<<< HEAD
-      // Format the data for Strapi 5
       const data = {
         data: {
           post: {
@@ -994,295 +523,82 @@
             connect: [typeof userId === "string" ? userId : userId.toString()],
           },
         },
-      }
-
-      // Get the token from environment variable
-      const token = process.env.NEXT_PUBLIC_API_TOKEN || ""
-
-      // Prepare headers
-      const headers: HeadersInit = {
-        "Content-Type": "application/json",
-      }
-
-      // Add authorization header if token exists
-      if (token) {
-        headers["Authorization"] = `Bearer ${token}`
-      }
-
-      // Construct the full URL
-      const apiUrl = process.env.NEXT_PUBLIC_API_URL || "https://nailfeed-backend-production.up.railway.app"
-      const endpoint = `/api/likes`
-      const fullUrl = `${apiUrl}${apiUrl.endsWith("/") ? "" : "/"}${endpoint.startsWith("/") ? endpoint.substring(1) : endpoint}`
-
-      // Make the request
-      const fetchResponse = await fetch(fullUrl, {
-        method: "POST",
-        headers,
-        body: JSON.stringify(data),
-      })
-
-      if (!fetchResponse.ok) {
-        const errorText = await fetchResponse.text()
-        throw new Error(`API error (${fetchResponse.status}): ${errorText}`)
-      }
-
-      const response = await fetchResponse.json()
-      return response
-=======
-      const data = {
-        data: {
-          post: { connect: [typeof postId === "string" ? postId : postId.toString()] },
-          user: { connect: [typeof userId === "string" ? userId : userId.toString()] },
-        },
-      }
-
-      let res: Response
-      if (useProxy) {
-        res = await proxyJson("/api/likes", "POST", data)
-      } else {
-        const token = serverToken || ""
-        const headers: HeadersInit = { "Content-Type": "application/json", Authorization: `Bearer ${token}` }
-        const fullUrl = joinUrl(API_URL, "/api/likes")
-        res = await fetch(fullUrl, { method: "POST", headers, body: JSON.stringify(data) })
+      };
+
+      let res: Response;
+      if (useProxy) {
+        res = await proxyJson("/api/likes", "POST", data);
+      } else {
+        const token = serverToken || "";
+        const headers: HeadersInit = {
+          "Content-Type": "application/json",
+          Authorization: `Bearer ${token}`,
+        };
+        const fullUrl = joinUrl(API_URL, "/api/likes");
+        res = await fetch(fullUrl, {
+          method: "POST",
+          headers,
+          body: JSON.stringify(data),
+        });
       }
 
       if (!res.ok) {
-        const errorText = await res.text()
-        throw new Error(`API error (${res.status}): ${errorText}`)
-      }
-
-      return await res.json()
->>>>>>> 3a74d1c1
-    } catch (error) {
-      throw error
+        const errorText = await res.text();
+        throw new Error(`API error (${res.status}): ${errorText}`);
+      }
+
+      return await res.json();
+    } catch (error) {
+      throw error;
     }
   }
 
   // Unlike a post
   static async unlikePost(likeId: number | string) {
     try {
-<<<<<<< HEAD
-      // Get the token from environment variable
-      const token = process.env.NEXT_PUBLIC_API_TOKEN || ""
-
-      // Prepare headers
-      const headers: HeadersInit = {
-        "Content-Type": "application/json",
-      }
-
-      // Add authorization header if token exists
-      if (token) {
-        headers["Authorization"] = `Bearer ${token}`
-      }
-
-      // Construct the full URL
-      const apiUrl = process.env.NEXT_PUBLIC_API_URL || "https://nailfeed-backend-production.up.railway.app"
-      const endpoint = `/api/likes/${likeId}`
-      const fullUrl = `${apiUrl}${apiUrl.endsWith("/") ? "" : "/"}${endpoint.startsWith("/") ? endpoint.substring(1) : endpoint}`
-
-      // Make the request
-      const fetchResponse = await fetch(fullUrl, {
-        method: "DELETE",
-        headers,
-      })
-
-      if (!fetchResponse.ok) {
-        const errorText = await fetchResponse.text()
-        throw new Error(`API error (${fetchResponse.status}): ${errorText}`)
-      }
-
-      const response = await fetchResponse.json()
-      return response
-=======
-      let res: Response
-      if (useProxy) {
-        res = await proxyJson(`/api/likes/${likeId}`, "DELETE")
-      } else {
-        const token = serverToken || ""
-        const headers: HeadersInit = { "Content-Type": "application/json", Authorization: `Bearer ${token}` }
-        const fullUrl = joinUrl(API_URL, `/api/likes/${likeId}`)
-        res = await fetch(fullUrl, { method: "DELETE", headers })
+      let res: Response;
+      if (useProxy) {
+        res = await proxyJson(`/api/likes/${likeId}`, "DELETE");
+      } else {
+        const token = serverToken || "";
+        const headers: HeadersInit = {
+          "Content-Type": "application/json",
+          Authorization: `Bearer ${token}`,
+        };
+        const fullUrl = joinUrl(API_URL, `/api/likes/${likeId}`);
+        res = await fetch(fullUrl, { method: "DELETE", headers });
       }
 
       if (!res.ok) {
-        const errorText = await res.text()
-        throw new Error(`API error (${res.status}): ${errorText}`)
-      }
-
-      return await res.json()
->>>>>>> 3a74d1c1
-    } catch (error) {
-      throw error
+        const errorText = await res.text();
+        throw new Error(`API error (${res.status}): ${errorText}`);
+      }
+
+      return await res.json();
+    } catch (error) {
+      throw error;
     }
   }
 
   // Add tags to a post
   static async addTagsToPost(postId: number | string, tags: string[]) {
     try {
-<<<<<<< HEAD
-      // Get the current post data
-      const postResponse = await this.getPost(postId)
-      const postData = postResponse.data
-
-      // Prepare the updated tags
-      const existingTags = postData.tags || []
-      const newTags = [...existingTags, ...tags.map((tag) => ({ name: tag }))]
-
-      // Update the post with the new tags
-      const updateData = {
-        tags: newTags,
-      }
-
-      // Update the post
-      const response = await this.updatePost(postId, updateData)
-      return response
-=======
-      const postResponse = await this.getPost(postId)
-      const postData = (postResponse as any)?.data || {}
-
-      const existingTags = postData.tags || []
-      const newTags = [...existingTags, ...tags.map((name) => ({ name }))]
-
-      const updateData = { tags: newTags }
-      return await this.updatePost(postId, updateData)
->>>>>>> 3a74d1c1
-    } catch (error) {
-      throw error
-    }
-  }
-
-<<<<<<< HEAD
-  // Upload media files for a post - Updated for Strapi v5 and MediaItem collection type
-  // static async uploadMedia(files: File[], postId: number | string) {
-  //   try {
-  //     const apiUrl = process.env.NEXT_PUBLIC_API_URL || "https://nailfeed-backend-production.up.railway.app"
-  //     const uploadEndpoint = `/api/upload`
-  //     const uploadUrl = `${apiUrl}${apiUrl.endsWith("/") ? "" : "/"}${uploadEndpoint.startsWith("/") ? uploadEndpoint.substring(1) : uploadEndpoint}`
-
-  //     // Get the token from environment variable
-  //     const token = process.env.NEXT_PUBLIC_API_TOKEN || ""
-
-  //     // Prepare headers for upload (without Content-Type as it will be set by FormData)
-  //     const headers: HeadersInit = {}
-
-  //     // Add authorization header if token exists
-  //     if (token) {
-  //       headers["Authorization"] = `Bearer ${token}`
-  //     }
-
-  //     // Upload each file and collect results
-  //     const uploadResults = await Promise.all(
-  //       files.map(async (file) => {
-  //         const formData = new FormData()
-  //         formData.append("files", file)
-
-  //         const uploadResponse = await fetch(uploadUrl, {
-  //           method: "POST",
-  //           headers,
-  //           body: formData,
-  //         })
-
-  //         if (!uploadResponse.ok) {
-  //           const errorText = await uploadResponse.text()
-  //           throw new Error(`Upload API error (${uploadResponse.status}): ${errorText}`)
-  //         }
-
-  //         return await uploadResponse.json()
-  //       }),
-  //     )
-
-  //     // Create MediaItems for each uploaded file
-  //     const mediaItems = await Promise.all(
-  //       uploadResults.flat().map(async (fileData, index) => {
-  //         const mediaItemData = {
-  //           post: postId,
-  //           file: fileData.id,
-  //           type: fileData.mime.startsWith("video/") ? "video" : "image",
-  //           order: index,
-  //         }
-
-  //         const mediaItem = await PostService.createMediaItem(mediaItemData)
-  //         return {
-  //           ...fileData,
-  //           mediaItemId: mediaItem.data.id,
-  //           mediaItemDocumentId: mediaItem.data.documentId,
-  //           type: mediaItemData.type,
-  //           order: mediaItemData.order,
-  //         }
-  //       }),
-  //     )
-
-  //     return mediaItems
-  //   } catch (error) {
-  //     throw error
-  //   }
-  // }
-
-  // Create a MediaItem that links a file to a post
-  // static async createMediaItem(mediaData: {
-  //   post: number | string
-  //   file: number | string
-  //   type: "image" | "video"
-  //   order?: number
-  // }) {
-  //   try {
-  //     // Format the data according to Strapi 5 requirements
-  //     const { post, file, type, order } = mediaData
-
-  //     const data = {
-  //       data: {
-  //         type,
-  //         order: order || 0,
-  //         file: {
-  //           connect: [typeof file === "string" ? file : file.toString()],
-  //         },
-  //         post: {
-  //           connect: [typeof post === "string" ? post : post.toString()],
-  //         },
-  //       },
-  //     }
-
-  //     // Get the token from environment variable
-  //     const token = process.env.NEXT_PUBLIC_API_TOKEN || ""
-
-  //     // Prepare headers
-  //     const headers: HeadersInit = {
-  //       "Content-Type": "application/json",
-  //     }
-
-  //     // Add authorization header if token exists
-  //     if (token) {
-  //       headers["Authorization"] = `Bearer ${token}`
-  //     }
-
-  //     // Construct the full URL
-  //     const apiUrl = process.env.NEXT_PUBLIC_API_URL || "https://nailfeed-backend-production.up.railway.app"
-  //     const endpoint = `/api/media-items`
-  //     const fullUrl = `${apiUrl}${apiUrl.endsWith("/") ? "" : "/"}${endpoint.startsWith("/") ? endpoint.substring(1) : endpoint}`
-
-  //     // Make the request
-  //     const fetchResponse = await fetch(fullUrl, {
-  //       method: "POST",
-  //       headers,
-  //       body: JSON.stringify(data),
-  //     })
-
-  //     if (!fetchResponse.ok) {
-  //       const errorText = await fetchResponse.text()
-  //       throw new Error(`API error (${fetchResponse.status}): ${errorText}`)
-  //     }
-
-  //     const response = await fetchResponse.json()
-  //     return response
-  //   } catch (error) {
-  //     throw error
-  //   }
-  // }
-=======
+      const postResponse = await this.getPost(postId);
+      const postData = (postResponse as any)?.data || {};
+
+      const existingTags = postData.tags || [];
+      const newTags = [...existingTags, ...tags.map((name) => ({ name }))];
+
+      const updateData = { tags: newTags };
+      return await this.updatePost(postId, updateData);
+    } catch (error) {
+      throw error;
+    }
+  }
+
   // internal request throttling
   private static requestTracker = {
     lastRequestTime: 0,
     minRequestInterval: REQUEST_CONFIG.minRequestInterval,
-  }
->>>>>>> 3a74d1c1
+  };
 }