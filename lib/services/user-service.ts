--- conflicted
+++ resolved
@@ -1,108 +1,111 @@
-import config from "@/lib/config"
-import qs from "qs"
+import config from "@/lib/config";
+import qs from "qs";
 
 export type UserProfileResponse = {
-  id: number
-  documentId?: string
-  username: string
-  email: string
-  displayName?: string
-  bio?: string
-  location?: string
-  website?: string
+  id: number;
+  documentId?: string;
+  username: string;
+  email: string;
+  displayName?: string;
+  bio?: string;
+  location?: string;
+  website?: string;
   profileImage?: {
-    id: number
-    url: string
+    id: number;
+    url: string;
     formats?: {
-      thumbnail?: { url: string }
-      small?: { url: string }
-      medium?: { url: string }
-      large?: { url: string }
-    }
-  }
+      thumbnail?: { url: string };
+      small?: { url: string };
+      medium?: { url: string };
+      large?: { url: string };
+    };
+  };
   coverImage?: {
-    id: number
-    url: string
+    id: number;
+    url: string;
     formats?: {
-      thumbnail?: { url: string }
-      small?: { url: string }
-      medium?: { url: string }
-      large?: { url: string }
-    }
-  }
-  isVerified: boolean
-  followersCount: number
-  followingCount: number
-  postsCount: number
+      thumbnail?: { url: string };
+      small?: { url: string };
+      medium?: { url: string };
+      large?: { url: string };
+    };
+  };
+  isVerified: boolean;
+  followersCount: number;
+  followingCount: number;
+  postsCount: number;
   engagement?: {
-    likes: number
-    comments: number
-    saves: number
-  }
-  confirmed?: boolean
+    likes: number;
+    comments: number;
+    saves: number;
+  };
+  confirmed?: boolean;
   posts?: Array<{
-    id: number
-    documentId: string
-    description: string
-    contentType: string
-    galleryLayout: string
-    publishedAt: string
-    likesCount: number
-    commentsCount: number
+    id: number;
+    documentId: string;
+    description: string;
+    contentType: string;
+    galleryLayout: string;
+    publishedAt: string;
+    likesCount: number;
+    commentsCount: number;
     mediaItems: Array<{
-      id: number | string
-      type: string
-      order: number
+      id: number | string;
+      type: string;
+      order: number;
       file: {
-        url: string
+        url: string;
         formats?: {
-          thumbnail?: { url: string }
-          small?: { url: string }
-          medium?: { url: string }
-          large?: { url: string }
-        }
-      }
-    }>
-  }>
-}
+          thumbnail?: { url: string };
+          small?: { url: string };
+          medium?: { url: string };
+          large?: { url: string };
+        };
+      };
+    }>;
+  }>;
+};
 
 export type UserUpdateInput = {
-  displayName?: string
-  bio?: string
-  location?: string
-  website?: string
-  profileImage?: number
-  coverImage?: number
-}
+  displayName?: string;
+  bio?: string;
+  location?: string;
+  website?: string;
+  profileImage?: number;
+  coverImage?: number;
+};
 
 export type UserServiceError = {
-  status: number
-  message: string
-}
+  status: number;
+  message: string;
+};
 
 // Get the API URL with fallback
 const getApiUrl = () => {
-  return process.env.NEXT_PUBLIC_API_URL || "https://nailfeed-backend-production.up.railway.app"
-}
+  return (
+    process.env.NEXT_PUBLIC_API_URL ||
+    "https://nailfeed-backend-production.up.railway.app"
+  );
+};
 
 // Helper function to safely make API requests with proper error handling
 async function safeApiRequest(url: string, options: RequestInit) {
   try {
-    console.log(`Making API request to: ${url}`)
-    console.log(`Request headers:`, JSON.stringify(options.headers, null, 2))
-
-    const response = await fetch(url, options)
+    console.log(`Making API request to: ${url}`);
+    console.log(`Request headers:`, JSON.stringify(options.headers, null, 2));
+
+    const response = await fetch(url, options);
 
     if (!response.ok) {
-      const errorText = await response.text()
-      console.error(`API error (${response.status}): ${errorText}`)
-      throw new Error(`API error (${response.status}): ${errorText}`)
-    }
-
-    return response
+      const errorText = await response.text();
+      console.error(`API error (${response.status}): ${errorText}`);
+      throw new Error(`API error (${response.status}): ${errorText}`);
+    }
+
+    return response;
   } catch (error) {
-    console.error(`Request failed for ${url}:`, error)
-    throw error
+    console.error(`Request failed for ${url}:`, error);
+    throw error;
   }
 }
 
@@ -110,9 +113,13 @@
   /**
    * Get the current user's profile with all necessary data
    */
-  static async getCurrentUser(token: string): Promise<UserProfileResponse | null> {
+  static async getCurrentUser(
+    token: string
+  ): Promise<UserProfileResponse | null> {
     try {
-      console.log(`Fetching user profile with token: ${token.substring(0, 10)}...`)
+      console.log(
+        `Fetching user profile with token: ${token.substring(0, 10)}...`
+      );
 
       // Build a comprehensive query using qs
       const query = qs.stringify(
@@ -167,11 +174,11 @@
         },
         {
           encodeValuesOnly: true,
-        },
-      )
-
-      const apiUrl = getApiUrl()
-      console.log(`Making request to: ${apiUrl}/api/users/me?${query}`)
+        }
+      );
+
+      const apiUrl = getApiUrl();
+      console.log(`Making request to: ${apiUrl}/api/users/me?${query}`);
 
       // Use cache: 'no-store' to ensure we get fresh data
       const response = await fetch(`${apiUrl}/api/users/me?${query}`, {
@@ -181,56 +188,56 @@
           "Content-Type": "application/json",
         },
         cache: "no-store",
-      })
+      });
 
       if (!response.ok) {
-        const errorText = await response.text()
-        console.error(`API error (${response.status}): ${errorText}`)
-        throw new Error(`API error (${response.status}): ${errorText}`)
-      }
-
-      const responseData = await response.json()
-      console.log("Response data structure:", Object.keys(responseData))
+        const errorText = await response.text();
+        console.error(`API error (${response.status}): ${errorText}`);
+        throw new Error(`API error (${response.status}): ${errorText}`);
+      }
+
+      const responseData = await response.json();
+      console.log("Response data structure:", Object.keys(responseData));
 
       // Handle Strapi v5 response structure
-      const userData = responseData.data || responseData
+      const userData = responseData.data || responseData;
 
       // Process the data to ensure all URLs are absolute
-      return UserService.processUserData(userData, apiUrl)
+      return UserService.processUserData(userData, apiUrl);
     } catch (error) {
-      console.error("Error fetching current user:", error)
-      return null
+      console.error("Error fetching current user:", error);
+      return null;
     }
   }
 
   /**
    * Get a user's profile by username with all necessary data
    */
-  static async getUserByUsername(username: string, token?: string): Promise<UserProfileResponse | null> {
+  static async getUserByUsername(
+    username: string,
+    token?: string
+  ): Promise<UserProfileResponse | null> {
     try {
-      console.log(`Fetching user ${username} from API`)
+      console.log(`Fetching user ${username} from API`);
 
       const headers: HeadersInit = {
         "Content-Type": "application/json",
-      }
-
-<<<<<<< HEAD
-      // If no token provided, use the API token from config
-=======
+      };
+
       // If no token provided, use the API token from config (server-only; client receives null)
->>>>>>> 3a74d1c1
-      const authToken = token || config.api.getApiToken()
+      const authToken = token || config.api.getApiToken();
 
       if (authToken) {
-        headers["Authorization"] = `Bearer ${authToken}`
-        console.log(`Using token for API request: ${authToken.substring(0, 10)}...`)
+        headers["Authorization"] = `Bearer ${authToken}`;
+        console.log(
+          `Using token for API request: ${authToken.substring(0, 10)}...`
+        );
       } else {
-        console.log("No token available for API request")
+        console.log("No token available for API request");
       }
 
       // Build a comprehensive query using qs
       const query = qs.stringify(
-<<<<<<< HEAD
         {
           filters: {
             username: {
@@ -286,144 +293,92 @@
           },
         },
         {
-=======
-        {
-          filters: {
-            username: {
-              $eq: username,
-            },
-          },
-          fields: [
-            "id",
-            "documentId",
-            "username",
-            "email",
-            "displayName",
-            "bio",
-            "location",
-            "website",
-            "followersCount",
-            "followingCount",
-            "postsCount",
-            "engagement",
-            "isVerified",
-            "confirmed",
-          ],
-          populate: {
-            profileImage: {
-              fields: ["url", "formats"],
-            },
-            coverImage: {
-              fields: ["url", "formats"],
-            },
-            posts: {
-              sort: ["publishedAt:desc"],
-              populate: {
-                mediaItems: {
-                  populate: {
-                    file: {
-                      fields: ["url", "formats"],
-                    },
-                  },
-                  fields: ["id", "type", "order"],
-                },
-              },
-              fields: [
-                "id",
-                "documentId",
-                "description",
-                "contentType",
-                "galleryLayout",
-                "publishedAt",
-                "likesCount",
-                "commentsCount",
-              ],
-            },
-          },
-        },
-        {
->>>>>>> 3a74d1c1
           encodeValuesOnly: true,
-        },
-      )
-
-      const apiUrl = getApiUrl()
-      console.log(`Making request to: ${apiUrl}/api/users?${query}`)
+        }
+      );
+
+      const apiUrl = getApiUrl();
+      console.log(`Making request to: ${apiUrl}/api/users?${query}`);
 
       // Use cache: 'no-store' to ensure we get fresh data
       const response = await fetch(`${apiUrl}/api/users?${query}`, {
         method: "GET",
         headers,
         cache: "no-store",
-      })
-
-      console.log(`Response status for ${username}: ${response.status}`)
+      });
+
+      console.log(`Response status for ${username}: ${response.status}`);
 
       if (!response.ok) {
-        const errorText = await response.text()
-        console.error(`API error (${response.status}): ${errorText}`)
-        throw new Error(`API error (${response.status}): ${errorText}`)
-      }
-
-      const responseData = await response.json()
-      console.log("Response data structure:", Object.keys(responseData))
+        const errorText = await response.text();
+        console.error(`API error (${response.status}): ${errorText}`);
+        throw new Error(`API error (${response.status}): ${errorText}`);
+      }
+
+      const responseData = await response.json();
+      console.log("Response data structure:", Object.keys(responseData));
 
       // Handle Strapi v5 response structure
-      let userData = null
-
-      if (responseData.data && Array.isArray(responseData.data) && responseData.data.length > 0) {
-        userData = responseData.data[0]
-      } else if (responseData.results && Array.isArray(responseData.results) && responseData.results.length > 0) {
-        userData = responseData.results[0]
+      let userData = null;
+
+      if (
+        responseData.data &&
+        Array.isArray(responseData.data) &&
+        responseData.data.length > 0
+      ) {
+        userData = responseData.data[0];
+      } else if (
+        responseData.results &&
+        Array.isArray(responseData.results) &&
+        responseData.results.length > 0
+      ) {
+        userData = responseData.results[0];
       } else if (Array.isArray(responseData) && responseData.length > 0) {
-        userData = responseData[0]
+        userData = responseData[0];
       }
 
       if (!userData) {
-        console.log(`No user found with username: ${username}`)
-        return null
+        console.log(`No user found with username: ${username}`);
+        return null;
       }
 
       // Process the data to ensure all URLs are absolute
-      return UserService.processUserData(userData, apiUrl)
+      return UserService.processUserData(userData, apiUrl);
     } catch (error) {
-      console.error(`Error fetching user ${username}:`, error)
-      return null
+      console.error(`Error fetching user ${username}:`, error);
+      return null;
     }
   }
 
   /**
    * Update a user's profile
-<<<<<<< HEAD
-   * @param token JWT token for authentication
-   * @param userId User ID to update
-   * @param userData User data to update
-=======
->>>>>>> 3a74d1c1
    */
   static async updateProfile(
     token: string,
     userId: number,
-    userData: UserUpdateInput,
+    userData: UserUpdateInput
   ): Promise<UserProfileResponse | null> {
     try {
-      console.log(`Updating user profile for user ID ${userId} with data:`, JSON.stringify(userData, null, 2))
-      console.log("Using token:", token.substring(0, 10) + "...")
-
-      const apiUrl = getApiUrl()
+      console.log(
+        `Updating user profile for user ID ${userId} with data:`,
+        JSON.stringify(userData, null, 2)
+      );
+      console.log("Using token:", token.substring(0, 10) + "...");
+
+      const apiUrl = getApiUrl();
 
       // Use the correct endpoint structure with the user ID
-      const url = `${apiUrl}/api/users/${userId}`
-      console.log(`Making PUT request to: ${url}`)
+      const url = `${apiUrl}/api/users/${userId}`;
+      console.log(`Making PUT request to: ${url}`);
 
       // Create headers with the token
       const headers = {
         Authorization: `Bearer ${token}`,
         "Content-Type": "application/json",
-      }
-
-      console.log("Request headers:", JSON.stringify(headers, null, 2))
-      console.log("Request body:", JSON.stringify(userData, null, 2))
+      };
+
+      console.log("Request headers:", JSON.stringify(headers, null, 2));
+      console.log("Request body:", JSON.stringify(userData, null, 2));
 
       // Make the request with no caching
       const response = await fetch(url, {
@@ -432,47 +387,46 @@
         body: JSON.stringify(userData),
         cache: "no-store",
         next: { revalidate: 0 },
-      })
-
-<<<<<<< HEAD
-      // Check for errors
-=======
->>>>>>> 3a74d1c1
+      });
+
       if (!response.ok) {
-        const errorText = await response.text()
-        console.error(`API error (${response.status}): ${errorText}`)
-        throw new Error(`API error (${response.status}): ${errorText}`)
-      }
-
-<<<<<<< HEAD
-      // Parse the response
-=======
->>>>>>> 3a74d1c1
-      const responseData = await response.json()
-      console.log("Profile update response:", JSON.stringify(responseData, null, 2))
+        const errorText = await response.text();
+        console.error(`API error (${response.status}): ${errorText}`);
+        throw new Error(`API error (${response.status}): ${errorText}`);
+      }
+
+      const responseData = await response.json();
+      console.log(
+        "Profile update response:",
+        JSON.stringify(responseData, null, 2)
+      );
 
       // Handle Strapi v5 response structure
-      const updatedUserData = responseData.data || responseData
+      const updatedUserData = responseData.data || responseData;
 
       // Process the data to ensure all URLs are absolute
-      return UserService.processUserData(updatedUserData, apiUrl)
+      return UserService.processUserData(updatedUserData, apiUrl);
     } catch (error) {
-      console.error("Error updating user profile:", error)
-      throw error
+      console.error("Error updating user profile:", error);
+      throw error;
     }
   }
 
   /**
    * Upload a profile image
    */
-  static async uploadProfileImage(token: string, userId: number, file: File): Promise<boolean> {
+  static async uploadProfileImage(
+    token: string,
+    userId: number,
+    file: File
+  ): Promise<boolean> {
     try {
-      console.log(`Uploading profile image for user ${userId}`)
-      console.log("Using token:", token.substring(0, 10) + "...")
-
-      const apiUrl = getApiUrl()
-      const formData = new FormData()
-      formData.append("files", file)
+      console.log(`Uploading profile image for user ${userId}`);
+      console.log("Using token:", token.substring(0, 10) + "...");
+
+      const apiUrl = getApiUrl();
+      const formData = new FormData();
+      formData.append("files", file);
 
       // First, upload the file to get the file ID
       const uploadResponse = await fetch(`${apiUrl}/api/upload`, {
@@ -482,49 +436,22 @@
         },
         body: formData,
         cache: "no-store",
-      })
+      });
 
       if (!uploadResponse.ok) {
-        const errorText = await uploadResponse.text()
-        console.error(`API error (${uploadResponse.status}): ${errorText}`)
-        throw new Error(`API error (${uploadResponse.status}): ${errorText}`)
-      }
-
-      const uploadData = await uploadResponse.json()
-      console.log("File upload response:", JSON.stringify(uploadData, null, 2))
-
-<<<<<<< HEAD
-      if (!uploadData || !Array.isArray(uploadData) || uploadData.length === 0) {
-        throw new Error("Failed to upload file: Invalid response")
-      }
-
-      const fileId = uploadData[0].id
-
-      // Now update the user profile with the new profile image ID using the correct endpoint
-      const updateResponse = await fetch(`${apiUrl}/api/users/${userId}`, {
-        method: "PUT",
-        headers: {
-          Authorization: `Bearer ${token}`,
-          "Content-Type": "application/json",
-        },
-        body: JSON.stringify({
-          profileImage: fileId,
-        }),
-        cache: "no-store",
-      })
-
-      if (!updateResponse.ok) {
-        const errorText = await updateResponse.text()
-        console.error(`API error (${updateResponse.status}): ${errorText}`)
-        throw new Error(`API error (${updateResponse.status}): ${errorText}`)
-      }
-
-=======
+        const errorText = await uploadResponse.text();
+        console.error(`API error (${uploadResponse.status}): ${errorText}`);
+        throw new Error(`API error (${uploadResponse.status}): ${errorText}`);
+      }
+
+      const uploadData = await uploadResponse.json();
+      console.log("File upload response:", JSON.stringify(uploadData, null, 2));
+
       if (!Array.isArray(uploadData) || uploadData.length === 0) {
-        throw new Error("Failed to upload file: Invalid response")
-      }
-
-      const fileId = uploadData[0].id
+        throw new Error("Failed to upload file: Invalid response");
+      }
+
+      const fileId = uploadData[0].id;
 
       // Now update the user profile with the new profile image ID
       const updateResponse = await fetch(`${apiUrl}/api/users/${userId}`, {
@@ -537,33 +464,36 @@
           profileImage: fileId,
         }),
         cache: "no-store",
-      })
+      });
 
       if (!updateResponse.ok) {
-        const errorText = await updateResponse.text()
-        console.error(`API error (${updateResponse.status}): ${errorText}`)
-        throw new Error(`API error (${updateResponse.status}): ${errorText}`)
-      }
-
->>>>>>> 3a74d1c1
-      return true
+        const errorText = await updateResponse.text();
+        console.error(`API error (${updateResponse.status}): ${errorText}`);
+        throw new Error(`API error (${updateResponse.status}): ${errorText}`);
+      }
+
+      return true;
     } catch (error) {
-      console.error("Error uploading profile image:", error)
-      throw error
+      console.error("Error uploading profile image:", error);
+      throw error;
     }
   }
 
   /**
    * Upload a cover image
    */
-  static async uploadCoverImage(token: string, userId: number, file: File): Promise<boolean> {
+  static async uploadCoverImage(
+    token: string,
+    userId: number,
+    file: File
+  ): Promise<boolean> {
     try {
-      console.log(`Uploading cover image for user ${userId}`)
-      console.log("Using token:", token.substring(0, 10) + "...")
-
-      const apiUrl = getApiUrl()
-      const formData = new FormData()
-      formData.append("files", file)
+      console.log(`Uploading cover image for user ${userId}`);
+      console.log("Using token:", token.substring(0, 10) + "...");
+
+      const apiUrl = getApiUrl();
+      const formData = new FormData();
+      formData.append("files", file);
 
       // First, upload the file to get the file ID
       const uploadResponse = await fetch(`${apiUrl}/api/upload`, {
@@ -573,32 +503,24 @@
         },
         body: formData,
         cache: "no-store",
-      })
+      });
 
       if (!uploadResponse.ok) {
-        const errorText = await uploadResponse.text()
-        console.error(`API error (${uploadResponse.status}): ${errorText}`)
-        throw new Error(`API error (${uploadResponse.status}): ${errorText}`)
-      }
-
-      const uploadData = await uploadResponse.json()
-      console.log("File upload response:", JSON.stringify(uploadData, null, 2))
-
-<<<<<<< HEAD
-      if (!uploadData || !Array.isArray(uploadData) || uploadData.length === 0) {
-=======
+        const errorText = await uploadResponse.text();
+        console.error(`API error (${uploadResponse.status}): ${errorText}`);
+        throw new Error(`API error (${uploadResponse.status}): ${errorText}`);
+      }
+
+      const uploadData = await uploadResponse.json();
+      console.log("File upload response:", JSON.stringify(uploadData, null, 2));
+
       if (!Array.isArray(uploadData) || uploadData.length === 0) {
->>>>>>> 3a74d1c1
-        throw new Error("Failed to upload file: Invalid response")
-      }
-
-      const fileId = uploadData[0].id
-
-<<<<<<< HEAD
-      // Now update the user profile with the new cover image ID using the correct endpoint
-=======
+        throw new Error("Failed to upload file: Invalid response");
+      }
+
+      const fileId = uploadData[0].id;
+
       // Now update the user profile with the new cover image ID
->>>>>>> 3a74d1c1
       const updateResponse = await fetch(`${apiUrl}/api/users/${userId}`, {
         method: "PUT",
         headers: {
@@ -609,18 +531,18 @@
           coverImage: fileId,
         }),
         cache: "no-store",
-      })
+      });
 
       if (!updateResponse.ok) {
-        const errorText = await updateResponse.text()
-        console.error(`API error (${updateResponse.status}): ${errorText}`)
-        throw new Error(`API error (${updateResponse.status}): ${errorText}`)
-      }
-
-      return true
+        const errorText = await updateResponse.text();
+        console.error(`API error (${updateResponse.status}): ${errorText}`);
+        throw new Error(`API error (${updateResponse.status}): ${errorText}`);
+      }
+
+      return true;
     } catch (error) {
-      console.error("Error uploading cover image:", error)
-      throw error
+      console.error("Error uploading cover image:", error);
+      throw error;
     }
   }
 
@@ -628,203 +550,135 @@
    * Process user data to ensure all URLs are absolute
    */
   static processUserData(userData: any, apiUrl: string): UserProfileResponse {
-    if (!userData) return userData
+    if (!userData) return userData;
 
     // Process profile image URL
     if (userData.profileImage && userData.profileImage.url) {
-      userData.profileImage.url = UserService.ensureAbsoluteUrl(userData.profileImage.url, apiUrl)
-
-<<<<<<< HEAD
-      // Process formats
-      if (userData.profileImage.formats) {
-        Object.keys(userData.profileImage.formats).forEach((format) => {
-          if (userData.profileImage.formats[format] && userData.profileImage.formats[format].url) {
-=======
+      userData.profileImage.url = UserService.ensureAbsoluteUrl(
+        userData.profileImage.url,
+        apiUrl
+      );
+
       if (userData.profileImage.formats) {
         Object.keys(userData.profileImage.formats).forEach((format) => {
           if (userData.profileImage.formats[format]?.url) {
->>>>>>> 3a74d1c1
-            userData.profileImage.formats[format].url = UserService.ensureAbsoluteUrl(
-              userData.profileImage.formats[format].url,
-              apiUrl,
-            )
+            userData.profileImage.formats[format].url =
+              UserService.ensureAbsoluteUrl(
+                userData.profileImage.formats[format].url,
+                apiUrl
+              );
           }
-        })
+        });
       }
     }
 
     // Process cover image URL
     if (userData.coverImage && userData.coverImage.url) {
-      userData.coverImage.url = UserService.ensureAbsoluteUrl(userData.coverImage.url, apiUrl)
-
-<<<<<<< HEAD
-      // Process formats
-      if (userData.coverImage.formats) {
-        Object.keys(userData.coverImage.formats).forEach((format) => {
-          if (userData.coverImage.formats[format] && userData.coverImage.formats[format].url) {
-=======
+      userData.coverImage.url = UserService.ensureAbsoluteUrl(
+        userData.coverImage.url,
+        apiUrl
+      );
+
       if (userData.coverImage.formats) {
         Object.keys(userData.coverImage.formats).forEach((format) => {
           if (userData.coverImage.formats[format]?.url) {
->>>>>>> 3a74d1c1
-            userData.coverImage.formats[format].url = UserService.ensureAbsoluteUrl(
-              userData.coverImage.formats[format].url,
-              apiUrl,
-            )
+            userData.coverImage.formats[format].url =
+              UserService.ensureAbsoluteUrl(
+                userData.coverImage.formats[format].url,
+                apiUrl
+              );
           }
-        })
+        });
       }
     }
 
     // Process posts and their media items
     if (userData.posts && Array.isArray(userData.posts)) {
       userData.posts = userData.posts.map((post) => {
-<<<<<<< HEAD
-        // Process media items
-        if (post.mediaItems && Array.isArray(post.mediaItems)) {
-          post.mediaItems = post.mediaItems.map((item) => {
-            if (item.file && item.file.url) {
-              item.file.url = UserService.ensureAbsoluteUrl(item.file.url, apiUrl)
-
-              // Process formats
-              if (item.file.formats) {
-                Object.keys(item.file.formats).forEach((format) => {
-                  if (item.file.formats[format] && item.file.formats[format].url) {
-=======
         if (post.mediaItems && Array.isArray(post.mediaItems)) {
           post.mediaItems = post.mediaItems.map((item) => {
             if (item.file?.url) {
-              item.file.url = UserService.ensureAbsoluteUrl(item.file.url, apiUrl)
+              item.file.url = UserService.ensureAbsoluteUrl(
+                item.file.url,
+                apiUrl
+              );
 
               if (item.file.formats) {
                 Object.keys(item.file.formats).forEach((format) => {
                   if (item.file.formats[format]?.url) {
->>>>>>> 3a74d1c1
-                    item.file.formats[format].url = UserService.ensureAbsoluteUrl(item.file.formats[format].url, apiUrl)
+                    item.file.formats[format].url =
+                      UserService.ensureAbsoluteUrl(
+                        item.file.formats[format].url,
+                        apiUrl
+                      );
                   }
-                })
+                });
               }
             }
-            return item
-          })
+            return item;
+          });
         }
-        return post
-      })
-    }
-
-    return userData
+        return post;
+      });
+    }
+
+    return userData;
   }
 
   /**
    * Ensure a URL is absolute
    */
   static ensureAbsoluteUrl(url: string, baseUrl: string): string {
-    if (!url) return url
-<<<<<<< HEAD
-
-    // If it's already an absolute URL, return it as is
-    if (url.startsWith("http://") || url.startsWith("https://")) {
-      return url
-    }
-
-    // If it starts with a slash, append it to the base URL
+    if (!url) return url;
+    if (url.startsWith("http://") || url.startsWith("https://")) return url;
     if (url.startsWith("/")) {
-      // Remove trailing slash from base URL to prevent double slashes
-      const cleanBaseUrl = baseUrl.endsWith("/") ? baseUrl.slice(0, -1) : baseUrl
-      return `${cleanBaseUrl}${url}`
-    }
-
-    // If it doesn't start with a slash, add one
-=======
-    if (url.startsWith("http://") || url.startsWith("https://")) return url
-    if (url.startsWith("/")) {
-      const cleanBaseUrl = baseUrl.endsWith("/") ? baseUrl.slice(0, -1) : baseUrl
-      return `${cleanBaseUrl}${url}`
-    }
->>>>>>> 3a74d1c1
-    return `${baseUrl}/${url}`
+      const cleanBaseUrl = baseUrl.endsWith("/")
+        ? baseUrl.slice(0, -1)
+        : baseUrl;
+      return `${cleanBaseUrl}${url}`;
+    }
+    return `${baseUrl}/${url}`;
   }
 
   /**
-<<<<<<< HEAD
-   * Get user engagement metrics - with improved error handling
-=======
    * Get user engagement metrics - avoid client-side secrets
->>>>>>> 3a74d1c1
    */
   static async getUserEngagement(
     username: string,
-    token?: string,
+    token?: string
   ): Promise<{ likes: number; comments: number; saves: number } | null> {
     try {
-      const apiUrl = getApiUrl()
-      console.log(`Fetching engagement for ${username} from ${apiUrl}`)
-
-<<<<<<< HEAD
-      const headers: HeadersInit = {
-        "Content-Type": "application/json",
-      }
-
-      // If no token provided, use the environment variable
-      const authToken = token || process.env.NEXT_PUBLIC_API_TOKEN || ""
-
-      if (authToken) {
-        headers["Authorization"] = `Bearer ${authToken}`
-      }
-
-      // Use cache: 'no-store' to ensure we get fresh data
-      const response = await fetch(`${apiUrl}/api/users/engagement/${username}`, {
-        method: "GET",
-        headers,
-        cache: "no-store",
-      })
-
-      // If we get a 404, the endpoint might not exist or the user might not have engagement data
-      // Return default values instead of throwing an error
-      if (response.status === 404) {
-        console.log(`No engagement data found for ${username}, using default values`)
-        return {
-          likes: 0,
-          comments: 0,
-          saves: 0,
-        }
-      }
-
-      if (!response.ok) {
-        const errorText = await response.text()
-        console.error(`API error (${response.status}): ${errorText}`)
-        throw new Error(`API error (${response.status}): ${errorText}`)
-      }
-
-      const data = await response.json()
-      return data
-    } catch (error) {
-      console.error(`Error fetching engagement for ${username}:`, error)
-      // Return default values instead of null to prevent UI errors
-=======
+      const apiUrl = getApiUrl();
+      console.log(`Fetching engagement for ${username} from ${apiUrl}`);
+
       // If a token was provided, call Strapi directly
       if (token) {
-        const response = await fetch(`${apiUrl}/api/users/engagement/${username}`, {
-          method: "GET",
-          headers: {
-            "Content-Type": "application/json",
-            Authorization: `Bearer ${token}`,
-          },
-          cache: "no-store",
-        })
+        const response = await fetch(
+          `${apiUrl}/api/users/engagement/${username}`,
+          {
+            method: "GET",
+            headers: {
+              "Content-Type": "application/json",
+              Authorization: `Bearer ${token}`,
+            },
+            cache: "no-store",
+          }
+        );
 
         if (response.status === 404) {
-          console.log(`No engagement data found for ${username}, using default values`)
-          return { likes: 0, comments: 0, saves: 0 }
+          console.log(
+            `No engagement data found for ${username}, using default values`
+          );
+          return { likes: 0, comments: 0, saves: 0 };
         }
 
         if (!response.ok) {
-          const errorText = await response.text()
-          console.error(`API error (${response.status}): ${errorText}`)
-          throw new Error(`API error (${response.status}): ${errorText}`)
+          const errorText = await response.text();
+          console.error(`API error (${response.status}): ${errorText}`);
+          throw new Error(`API error (${response.status}): ${errorText}`);
         }
 
-        return await response.json()
+        return await response.json();
       }
 
       // No token available on the client: use the server proxy to attach credentials securely
@@ -836,28 +690,31 @@
           endpoint: `/api/users/engagement/${username}`,
         }),
         cache: "no-store",
-      })
+      });
 
       if (proxyResponse.status === 404) {
-        console.log(`No engagement data found for ${username}, using default values`)
-        return { likes: 0, comments: 0, saves: 0 }
+        console.log(
+          `No engagement data found for ${username}, using default values`
+        );
+        return { likes: 0, comments: 0, saves: 0 };
       }
 
       if (!proxyResponse.ok) {
-        const errorText = await proxyResponse.text()
-        console.error(`Proxy API error (${proxyResponse.status}): ${errorText}`)
-        throw new Error(`API error (${proxyResponse.status}): ${errorText}`)
-      }
-
-      return await proxyResponse.json()
+        const errorText = await proxyResponse.text();
+        console.error(
+          `Proxy API error (${proxyResponse.status}): ${errorText}`
+        );
+        throw new Error(`API error (${proxyResponse.status}): ${errorText}`);
+      }
+
+      return await proxyResponse.json();
     } catch (error) {
-      console.error(`Error fetching engagement for ${username}:`, error)
->>>>>>> 3a74d1c1
+      console.error(`Error fetching engagement for ${username}:`, error);
       return {
         likes: 0,
         comments: 0,
         saves: 0,
-      }
+      };
     }
   }
 }